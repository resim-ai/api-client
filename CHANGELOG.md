# Changelog

## ReSim CLI

### Unreleased

<<<<<<< HEAD
- Support for experience syncing from a config file using `resim experiences sync ...`. In short, by
  specifying which experiences they want with which tags, systems, and test suites in a yaml file, a
  user can use this command to easily make the required updates so that the backend matches the
  yaml.
=======
### v0.27.0 - September 8, 2025

 - Extends Support for metrics sets to test suite creation and running
>>>>>>> 49074dd8

### v0.26.0 - August 25, 2025

#### Added

- New `supervise` command for batch monitoring and automatic rerun functionality
  - Automatically monitors batch completion and status
  - Supports configurable rerun attempts with `--max-rerun-attempts` (default: 1)
  - Configurable failure threshold with `--rerun-max-failure-percent` (default: 50.0)
  - Rerun on specific job states with `--rerun-on-states` (e.g., "Error,Warning")
  - Configurable timeout and poll interval for monitoring

### v0.25.0 - August 22, 2025

#### Added

- The `systems create` command now supports creating systems that use `arm64` as the architecture. The default is `amd64`, but `--architecture` can be used to run tests with builds that use `arm64`.

### v0.24.0 - August 21, 2025

- Add support for specifying a metrics set when launching a batch, report, or parameter sweep

### v0.23.2 - August 19, 2025

- Support for "debug mode" for experiences in Multi Container builds. One container/service can be put into debug mode by using the `--container` option to `resim debug`

### v0.23.1 - August 7, 2025

- Don't print env files when creating a multi-container build in `--github` mode. Previously, if you passed an env file via `--env-files` when running `resim builds create`, the client would list the env files in addition to the github output of the form `build_id=<build-id>`. Having these env files printed would interfere with communicating the build id between jobs.

### v0.23.0 - August 7, 2025

- The `resim metrics sync` command now requires the `--project` flag.

### v0.22.0 - July 31, 2025

- Creating builds via build spec now uploads services for all profiles by default. Previously only services without a profile were selected. A limited selection of profiles can be uploaded with `resim builds create ... --build-spec <path> --compose-profiles profile1,...` if desired.

### v0.21.0 - July 4, 2025

- Add support for rerunning only the batch metrics phase of a test batch via `resim batches rerun --batch-id <> `

### v0.20.0 - June 24, 2025

- Add support for multiple locations being assigned to each experience, via `resim experiences create ... --locations "<s3://...>,<s3://...>,..."`

### v0.19.0 - June 17, 2025

- Add support for rerunning a subset of tests within a batch via `resim batches rerun --batch-id <> --test-ids <>...`
- Add support for populating environment variables in docker compose files (builds) via .env files and/or current environment

### v0.18.0 - June 3, 2025

- Add support for archiving and restoring experiences and test suites
- Add support for profiles and environment variables for experiences. See [our docs](https://docs.resim.ai/core-concepts/#experience) for more details

### v0.17.0 - May 14, 2025

- Add support for re-ingesting existing logs with the `--reingest` flag.
- Add support for defining an experience build as [compose files](https://docs.docker.com/reference/compose-file/) instead of by image URI. This feature is currently highly experimental.

### v0.16.1 - April 23, 2025

- Tweaks to the messages printed during debug mode operation

### v0.16.0 - April 22, 2025

- The new `debug` command takes an experience name or ID and a build ID or batch name or ID and launches an interactive session, running your build image with the experience data available in `/tmp/resim/inputs`. See the [docs](https://docs.resim.ai/guides/debug) for more information.

### v0.15.0 - April 10, 2025

- Build create/update now accepts a `--name` flag to set the build's name. If `--name` is not provided but `--description` is, the description value will be used for the build's name (matching current behavior). The `--description` flag is used to set the build's description when provided alongside `--name`. In a future release, `--name` will become a required parameter and `--description` will no longer be used to set the build's name, but will instead only be used to set its description.

### v0.14.0 - April 8 2025

#### Changed

- It is now possible to pass `pool-labels` to the `resim ingest` command to support log ingestion via the ReSim agent.

### v0.13.0 - April 7 2025

#### Added

- The `logs download` command now supports downloading a single log by providing the log name.

#### Changed

- The `logs` commands now support batch logs.

### v0.12.0 - March 25 2025

#### Added

- A new `metrics sync` command has been added, for syncing your metrics configuration with ReSim. This command is for
  our next version of metrics management, and is currently unused.

### v0.11.0 - March 20 2025

#### Added

- A `sweeps cancel` command enables the cancellation of parameter sweeps.

#### Changed

- The `resim ingest` command now supports ingesting multiple logs at the same time, either via a `--log` repeated flag, or `--config-file` using a yaml file. For more information see the [ReSim docs](https://docs.resim.ai/guides/log-ingest)

### v0.10.0 - March 14 2025

#### Added

- A new `download` subcommand has been added to the `logs` command. This allows you to download logs for a given job from the ReSim platform to your local machine.

### v0.9.0 - March 13 2025

#### Changed

- The `resim ingest` command now supports using a custom log ingestion build ID, to allow you to preprocess a log. It can be run with `--build-id`. This is mutually exclusive with the `--branch` and `--version` flags.

### v0.8.0 - March 12 2025

#### Added

- A new `ingest` command now supports ingesting existing logs -- from field testing, for example -- into the ReSim platform and running metrics on them. It works by importing a log with a given name and cloud storage location then running metrics on it. For more information see the [ReSim docs](https://docs.resim.ai/guides/log-ingest) for more details.
- The test suite run command now supports a `--metrics-build-override` flag to allow you to take advantage of the test suite grouping, but test out a new metrics build.

### v0.7.0 - February 26 2025

#### Changed

- The `suites run` and `batches create` commands now support using a separate delimiter for parameters: e.g. "key=value" to support cases where a colon is a natural part of the key e.g. `namespace::param=value`

### v0.6.0 - February 19 2025

#### Added

- The test suite `revise` command now supports the `--show-on-summary` flag, which can be used to specify whether the latest results of a test suite should be displayed on the overview dashboard.

### v0.5.0 - February 18 2025

#### Added

- The ReSim Platform now supports container timeouts, which can be set when creating or updating an experience. The intention is to allow users to specify a timeout for the container that is running the experience. If the container runs longer than this, it will be terminated.
- The ReSim CLI now supports updating experiences via `experiences update`. An experience can be updated with a new name, description, location, and container timeout.

### v0.4.1 - February 13 2025

#### Added

- The ReSim CLI now shows help when no subcommands are provided.

#### Fixed

- The CLI no longer fails to select a new project if the config file is present.

### v0.4.0 - January 24 2025

#### Added

- The ReSim CLI now supports updating builds via `builds update`. A build can be updated with a new branch ID and a new description. The version and image must be static.

### v0.3.11 - December 10 2024

#### Added

- The ReSim CLI now supports an allowable failure percent for batches and test suites (`--allowable-failure-percent`). This is a percentage (0-100) that determines the maximum percentage of tests that can have an execution error and have aggregate metrics be computed and consider the batch successfully completed. If not supplied, ReSim defaults to 0, which means that the batch will only be considered successful if all tests complete successfully.

### v0.3.10 - November 26 2024

#### Added

- The ReSim CLI now supports specifying a batch name when running test suites or ad-hoc batches (via `--batch-name`).

#### Changed

- The default behavior for systems and projects is not deletion, but archival, so the CLI has been updated to reflect this.

### v0.3.9 - October 30 2024

#### Added

- The ReSim CLI now supports outputting a Slack Webhook payload from the `batch get` command. Providing
  the `--slack` flag will replace the current JSON output with a formatted payload.

### v0.3.8 - October 4 2024

#### Added

- The ReSim CLI now supports using specific `pool labels` for creating batches, and running test suites and parameter sweeps. Supplying a pool label forces the ReSim Orchestrator to run that batch using an external runner that is compatible with this label combination.
- The ReSim CLI now supports creation of test suites that use the 'show on summary' flag, which enables the latest test suite and its reports to be viewed on an overview dashboard on the ReSim Web App.
- The ReSim CLI now supports updating systems by making changes to the resource requirements.

### v0.3.7 - August 7 2024

### Changed

- For the first authentication, the returned token doesn't have any permissions assigned because the server-side assignment is performed asynchronously. The CLI will now check whether the token has any permissions and retry once if there are none present.

### v0.3.6 - July 26 2024

#### Added

- The ReSim CLI now supports username and password authentication. Set `RESIM_USERNAME` and `RESIM_PASSWORD` in your environment, for example in your CI workflow's variables, to use this authentication method. If you have an existing client ID and client secret, you can continue to use those for authentication (provided as `RESIM_CLIENT_ID` and `RESIM_CLIENT_SECRET`).

### v0.3.5 - July 16 2024

#### Added

- The ReSim CLI now supports the creation of a `test suite report`, which is an evaluation workflow that
  generates a report (a set of metrics) on the performance of a given branch against that test suite.
- A report can be triggered via:

```shell
resim reports create --name "my-report" --test-suite "Nightly Regression" --branch "main" --length "4w" --metrics-build-id <UUID>
```

which will generate a report using the supplied metrics build (which must be capable of generating a report).

- Other available report commands are similar to batches: `get`, `wait`, `logs`.
- For full details of how reports work and how to generate a report, please read the main ReSim [docs](https://docs.resim.ai)
- When creating a batch, sweep, or report additional environment information will be included to describe
  where it was created from (GitHub, Gitlab, local, etc.)

#### Changed

- Any historic use of 'job' has been replaced with 'test', which is the more accurate external-facing term for the elements of a test batch.

### v0.3.4 - June 13 2024

#### Added

- The ReSim CLI now supports deleting a system.

### v0.3.3 - June 3 2024

#### Changed

- Experience location validation updated to support non-S3 experience locations.

### v0.3.2 - May 23 2024

#### Changed

- Fixes a small bug where CI/CD environment variable are not successfully retrieved.
- "main" branches are created with a specific MAIN type.

### v0.3.1 - May 23 2024

#### Added

- The ReSim CLI now supports extracting a CI/CD username into an associated account field, in
  order to associate users and batches that have been kicked-off via a machine token. This is
  supported automatically for batches created within GitHub and GitLab right now, but is
  available manually with other platforms via the `--account` flag.
- The ReSim CLI now has full support for creating and managing **test suites** :rocket:

  - A Test Suite, described in detail at [ReSim Docs](https://docs.resim.ai), provides a way to
    specify a set of experiences and a metrics build that you intend as a repeatedly used test
    for a particular system, e.g. CI Smoke Tests. Then, for a build of that system, one simply
    needs to run the test suite to get the results, rather than specifying the experiences each
    time.

  This also has the benefit of decoupling the definition of a regular set of tests from its
  running. As such, test suites are inherently versioned: updating the name, experiences, or
  metrics build creates a new revision. One can `run` a test suite at its latest revision or
  a specific revision.

  - A test suite can be created within the CLI as follows:

  ```shell
    resim suites create --project "autonomy-stack" --name "smoke tests" \
    --description "The set of smoke tests for my system" \
    --system "Perception" \
    --metrics-build "<metrics-build-id>" \
    --experiences "experience1, experience2, ..."
  ```

  - One can list the test suites: `resim suites list --project "autonomy-stack"` and get a single
    test suite, a specific revision, or all revisions with `resim suites get`
  - A revision can be created with `resim suites revise`, which takes the same parameters as creation
  - Finally, a test suite can be run with `resim suites run --suite "smoke tests" --build <build-id>`

### v0.3.0 - April 10 2024

#### Added

- The ReSim CLI now has full support for creating and managing **systems** :rocket:

  - A System, described in detail at [ReSim Docs](https://docs.resim.ai), provides a way to
    categorize builds based on what subsystem or testing style they may be e.g. perception
    log replay, localization closed loop, full-stack. Eeach build belongs to a given
    system and systems define the resource requirements needed to run that particular
    build.

  In addition, users are encouraged to explicitly label _experiences_ and _metrics builds_
  as compatible with a given system, which enables the ReSim platform to validate test
  batches before they run. For maximum flexibility in experiences and metrics builds, we
  enable them to be registered against many systems.

  - A system can be created within the CLI as follows:

  ```shell
    resim systems create --project "autonomy-stack" --name "perception" \
    --description "The perception subsystem of our autonomy stack" \
    --build-vcpus 4 --build-memory-mib 16384 --build-gpus 0
  ```

  - Build creation now **requires** a `--system "my-system"` flag.
  - One can list the builds for that system: `resim systems builds --project "autonomy-stack" --system "my-system"`
  - One can similarly list the experiences or metrics builds compatible with that system:

  ```shell
    resim systems experiences --project "autonomy-stack" --system "my-system"
    resim systems metrics-builds --project "autonomy-stack" --system "my-system"
  ```

  - When creating a new experience or metrics build, one can pass a `--systems "my-first-system", "my-second-system"`
    flag to express compatibility. For ad-hoc additions, removes, we offer `resim experiences add-system`
    and `resim experiences remove-system`.
  - In future releases, `resim batches create` will validate compatibility of the test batch you intend to create.

- Cancellation - we introduce a cancel command which cancels a batch. Cancellation impacts any queued tests and lets actively running tests finish.

### v0.2.1 - March 26 2024

#### Added

- GovCloud mode - configure the CLI to work with our GovCloud environment by running `resim govcloud enable` or setting `RESIM_GOVCLOUD=true` in your environment.

### v0.2.0 - March 19 2024

#### Changed

- All ReSim Resources: experiences, experience tags, parameter sweeps, metrics builds will now live under the projects umbrella. This means that creating any resources via the CLI requires a project flag. The easiest way to achieve this is to select your expected projected using the `select project foo` feature.

### v0.1.31 - March 14 2024

#### Added

- Allowed the ability to persist project selection with `select project foo`. If set via this method, `--project` will no longer be a required flag for other commands.
- Added `batch wait` command that will continuously poll (default: 30s) until a batch reaches a final state (success, failure, cancelled, etc)
- Added `batch logs` command to list all logs associated with a batch.

#### Changed

- `project list` will list projects by name. A \* will denote the active project, if set.
- Updated to cobra v1.8.0

### v0.1.30 - February 08 2024

#### Added

- Introduces the ability to specify build parameters when creating batches. For example: `batch create ... --parameter "param1:foo","param2:bar"`. This will pass a `parameters.json` file upon test execution, just as with sweeps.
- The `experience create` command now returns a list of files found in the storage location to help with validation.

#### Changed

- Fixed a bug in the reporting of error messages from commands.

### v0.1.29 - December 21 2023

#### Changed

- The CLI validates image URIs when builds and metrics builds are created.
- Fixed a bug with parsing UUIDs

### v0.1.28 - November 30 2023

#### Changed

- Fixed a bug in the handling of invalid/expired cached tokens.

### v0.1.27 - November 29 2023

#### Added

- The CLI now enables the creation, listing, and getting of parameter sweeps. Parameter sweeps enable one to pass specific values to a build to, for example, search for an optimal setting for a particular component. A parameter sweep can be created like a batch, but with the addition of either:
  - A `parameter-name` and `parameter-values` flag pair that enable a single dimension sweep with a comma separated list of values for the named parameter
  - A `grid-search-config` file can be passed, as a json list: `[{"name" : "param", "values" : [ "value1", "value2" ]}, ...]` for example. This can create a multi-dimensional grid search.

### v0.1.26 - October 26 2023

#### Added

- The CLI will now prompt for interactive login if a client ID and secret are not provided.
- The `experience-tags` command now has a `list` subcommand.

#### Changed

- The `experiences create` command now accepts an (optional) `launch-profile` parameter to explicitly select a launch profile

### v0.1.23 - September 29 2023

#### Added

- The `experiences` command now has:

  - `tag` and `untag` subcommands for tagging and untagging experiences
  - A `list` subcommand for listing experiences

- There is a new `experience-tags` command with the following subcommands:
  - `create`
  - `list-experiences` for listing the experiences with a given tag

#### Changed

- The `batch create` subcommand now supports specifying experiences and experience tags by name or ID, using the new `--experiences` and `--experience-tags` flags. (The existing flags are still supported.)

### v0.1.22 - September 19 2023

#### Added

- Metrics builds can now be created and listed with `metrics-build create/list` (ordered by recency)
- The batch `create` subcommand now has an optional `--metrics-build-id` flag, used to specify a metrics build to run as part of the batch.

#### Changed

- Any list commands will now, by default, order by recency, listing newest items first
- Commands that accept a `--branch` flag can now be passed either a branch name or ID

### v0.1.21 - September 7 2023

#### Added

- The batch `create` subcommand now has an optional `--github` flag. Passing this flag causes the batch ID to be output in a form suitable for use in scripts and pipelines, e.g. in GitHub Actions

### v0.1.20 - September 1 2023

#### Added

- The builds, branches and projects commands now have a `list` subcommand

#### Changed

- Help output for commands now distinguishes between required and optional flags
- Commands that accept a `--project` flag can now be passed either a project name or ID<|MERGE_RESOLUTION|>--- conflicted
+++ resolved
@@ -4,16 +4,16 @@
 
 ### Unreleased
 
-<<<<<<< HEAD
 - Support for experience syncing from a config file using `resim experiences sync ...`. In short, by
   specifying which experiences they want with which tags, systems, and test suites in a yaml file, a
   user can use this command to easily make the required updates so that the backend matches the
   yaml.
-=======
+
 ### v0.27.0 - September 8, 2025
 
+#### Added
+
  - Extends Support for metrics sets to test suite creation and running
->>>>>>> 49074dd8
 
 ### v0.26.0 - August 25, 2025
 
