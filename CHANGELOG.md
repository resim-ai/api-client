--- conflicted
+++ resolved
@@ -4,10 +4,9 @@
 
 ### Unreleased
 
-<<<<<<< HEAD
 - Add a --no-archive flag for experience syncing to keep experiences from being archived if not
   listed in the config.
-=======
+
 ### v0.30.0 - October 16, 2025
 
 - Update the sync metrics config functionality to accept a branch ID to associate
@@ -15,7 +14,6 @@
 - Update the `batches create`, `sweeps create` and `test-suites create` with an
   optional flag `--sync-metrics-config` to automatically sync the metrics config
   before creating the batch, sweep, or test suite.
->>>>>>> fb025aa6
 
 ### v0.29.0 - October 2, 2025
 
