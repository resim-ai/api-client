--- conflicted
+++ resolved
@@ -4,11 +4,12 @@
 
 ### Unreleased
 
-<<<<<<< HEAD
+### v0.25.0 - August 22, 2025
+
 #### Added
 
 - The `systems create` command now supports creating systems that use `arm64` as the architecture. The default is `amd64`, but `--architecture` can be used to run tests with builds that use `arm64`.
-=======
+
 ### v0.24.0 - August 21, 2025
 
 - Add support for specifying a metrics set when launching a batch, report, or parameter sweep
@@ -16,7 +17,6 @@
 ### v0.23.2 - August 19, 2025
 
 - Support for "debug mode" for experiences in Multi Container builds. One container/service can be put into debug mode by using the `--container` option to `resim debug`
->>>>>>> ba358df8
 
 ### v0.23.1 - August 7, 2025
 
