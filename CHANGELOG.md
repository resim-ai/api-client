# Changelog

## ReSim CLI

### Unreleased

Changes in this section will be included in the next release.

<<<<<<< HEAD
### v0.13.0 - April 8, 2025

- Build create/update now allows for a `--name` flag to set the build's name. If `--name` is not provided, `--description` will be used to set the build's name, otherwise it will be used to set the build's description.
=======
### v0.14.0 - April 8 2025

#### Changed

- It is now possible to pass `pool-labels` to the `resim ingest` command to support log ingestion via the ReSim agent.


### v0.13.0 - April 7 2025

#### Added

- The `logs download` command now supports downloading a single log by providing the log name.

#### Changed

- The `logs` commands now support batch logs.
>>>>>>> e6a281f7

### v0.12.0 - March 25 2025

#### Added

- A new `metrics sync` command has been added, for syncing your metrics configuration with ReSim. This command is for
  our next version of metrics management, and is currently unused.

### v0.11.0 - March 20 2025

#### Added

- A `sweeps cancel` command enables the cancellation of parameter sweeps.

#### Changed

- The `resim ingest` command now supports ingesting multiple logs at the same time, either via a `--log` repeated flag, or `--config-file` using a yaml file. For more information see the [ReSim docs](https://docs.resim.ai/guides/log-ingest)

### v0.10.0 - March 14 2025

#### Added

- A new `download` subcommand has been added to the `logs` command. This allows you to download logs for a given job from the ReSim platform to your local machine.

### v0.9.0 - March 13 2025

#### Changed

- The `resim ingest` command now supports using a custom log ingestion build ID, to allow you to preprocess a log. It can be run with `--build-id`. This is mutually exclusive with the `--branch` and `--version` flags.

### v0.8.0 - March 12 2025

#### Added

- A new `ingest` command now supports ingesting existing logs -- from field testing, for example -- into the ReSim platform and running metrics on them. It works by importing a log with a given name and cloud storage location then running metrics on it. For more information see the [ReSim docs](https://docs.resim.ai/guides/log-ingest) for more details.
- The test suite run command now supports a `--metrics-build-override` flag to allow you to take advantage of the test suite grouping, but test out a new metrics build.

### v0.7.0 - February 26 2025

#### Changed

- The `suites run` and `batches create` commands now support using a separate delimiter for parameters: e.g. "key=value" to support cases where a colon is a natural part of the key e.g. `namespace::param=value`

### v0.6.0 - February 19 2025

#### Added

- The test suite `revise` command now supports the `--show-on-summary` flag, which can be used to specify whether the latest results of a test suite should be displayed on the overview dashboard.

### v0.5.0 - February 18 2025

#### Added

- The ReSim Platform now supports container timeouts, which can be set when creating or updating an experience. The intention is to allow users to specify a timeout for the container that is running the experience. If the container runs longer than this, it will be terminated.
- The ReSim CLI now supports updating experiences via `experiences update`. An experience can be updated with a new name, description, location, and container timeout.

### v0.4.1 - February 13 2025

#### Added

- The ReSim CLI now shows help when no subcommands are provided.

#### Fixed

- The CLI no longer fails to select a new project if the config file is present.

### v0.4.0 - January 24 2025

#### Added

- The ReSim CLI now supports updating builds via `builds update`. A build can be updated with a new branch ID and a new description. The version and image must be static.

### v0.3.11 - December 10 2024

#### Added

- The ReSim CLI now supports an allowable failure percent for batches and test suites (`--allowable-failure-percent`). This is a percentage (0-100) that determines the maximum percentage of tests that can have an execution error and have aggregate metrics be computed and consider the batch successfully completed. If not supplied, ReSim defaults to 0, which means that the batch will only be considered successful if all tests complete successfully.

### v0.3.10 - November 26 2024

#### Added

- The ReSim CLI now supports specifying a batch name when running test suites or ad-hoc batches (via `--batch-name`).

#### Changed

- The default behavior for systems and projects is not deletion, but archival, so the CLI has been updated to reflect this.

### v0.3.9 - October 30 2024

#### Added

- The ReSim CLI now supports outputting a Slack Webhook payload from the `batch get` command. Providing
  the `--slack` flag will replace the current JSON output with a formatted payload.

### v0.3.8 - October 4 2024

#### Added

- The ReSim CLI now supports using specific `pool labels` for creating batches, and running test suites and parameter sweeps. Supplying a pool label forces the ReSim Orchestrator to run that batch using an external runner that is compatible with this label combination.
- The ReSim CLI now supports creation of test suites that use the 'show on summary' flag, which enables the latest test suite and its reports to be viewed on an overview dashboard on the ReSim Web App.
- The ReSim CLI now supports updating systems by making changes to the resource requirements.

### v0.3.7 - August 7 2024

### Changed

- For the first authentication, the returned token doesn't have any permissions assigned because the server-side assignment is performed asynchronously. The CLI will now check whether the token has any permissions and retry once if there are none present.

### v0.3.6 - July 26 2024

#### Added

- The ReSim CLI now supports username and password authentication. Set `RESIM_USERNAME` and `RESIM_PASSWORD` in your environment, for example in your CI workflow's variables, to use this authentication method. If you have an existing client ID and client secret, you can continue to use those for authentication (provided as `RESIM_CLIENT_ID` and `RESIM_CLIENT_SECRET`).

### v0.3.5 - July 16 2024

#### Added

- The ReSim CLI now supports the creation of a `test suite report`, which is an evaluation workflow that
  generates a report (a set of metrics) on the performance of a given branch against that test suite.
- A report can be triggered via:

```shell
resim reports create --name "my-report" --test-suite "Nightly Regression" --branch "main" --length "4w" --metrics-build-id <UUID>
```

which will generate a report using the supplied metrics build (which must be capable of generating a report).

- Other available report commands are similar to batches: `get`, `wait`, `logs`.
- For full details of how reports work and how to generate a report, please read the main ReSim [docs](https://docs.resim.ai)
- When creating a batch, sweep, or report additional environment information will be included to describe
  where it was created from (GitHub, Gitlab, local, etc.)

#### Changed

- Any historic use of 'job' has been replaced with 'test', which is the more accurate external-facing term for the elements of a test batch.

### v0.3.4 - June 13 2024

#### Added

- The ReSim CLI now supports deleting a system.

### v0.3.3 - June 3 2024

#### Changed

- Experience location validation updated to support non-S3 experience locations.

### v0.3.2 - May 23 2024

#### Changed

- Fixes a small bug where CI/CD environment variable are not successfully retrieved.
- "main" branches are created with a specific MAIN type.

### v0.3.1 - May 23 2024

#### Added

- The ReSim CLI now supports extracting a CI/CD username into an associated account field, in
  order to associate users and batches that have been kicked-off via a machine token. This is
  supported automatically for batches created within GitHub and GitLab right now, but is
  available manually with other platforms via the `--account` flag.
- The ReSim CLI now has full support for creating and managing **test suites** :rocket:

  - A Test Suite, described in detail at [ReSim Docs](https://docs.resim.ai), provides a way to
    specify a set of experiences and a metrics build that you intend as a repeatedly used test
    for a particular system, e.g. CI Smoke Tests. Then, for a build of that system, one simply
    needs to run the test suite to get the results, rather than specifying the experiences each
    time.

  This also has the benefit of decoupling the definition of a regular set of tests from its
  running. As such, test suites are inherently versioned: updating the name, experiences, or
  metrics build creates a new revision. One can `run` a test suite at its latest revision or
  a specific revision.

  - A test suite can be created within the CLI as follows:

  ```shell
    resim suites create --project "autonomy-stack" --name "smoke tests" \
    --description "The set of smoke tests for my system" \
    --system "Perception" \
    --metrics-build "<metrics-build-id>" \
    --experiences "experience1, experience2, ..."
  ```

  - One can list the test suites: `resim suites list --project "autonomy-stack"` and get a single
    test suite, a specific revision, or all revisions with `resim suites get`
  - A revision can be created with `resim suites revise`, which takes the same parameters as creation
  - Finally, a test suite can be run with `resim suites run --suite "smoke tests" --build <build-id>`

### v0.3.0 - April 10 2024

#### Added

- The ReSim CLI now has full support for creating and managing **systems** :rocket:

  - A System, described in detail at [ReSim Docs](https://docs.resim.ai), provides a way to
    categorize builds based on what subsystem or testing style they may be e.g. perception
    log replay, localization closed loop, full-stack. Eeach build belongs to a given
    system and systems define the resource requirements needed to run that particular
    build.

  In addition, users are encouraged to explicitly label _experiences_ and _metrics builds_
  as compatible with a given system, which enables the ReSim platform to validate test
  batches before they run. For maximum flexibility in experiences and metrics builds, we
  enable them to be registered against many systems.

  - A system can be created within the CLI as follows:

  ```shell
    resim systems create --project "autonomy-stack" --name "perception" \
    --description "The perception subsystem of our autonomy stack" \
    --build-vcpus 4 --build-memory-mib 16384 --build-gpus 0
  ```

  - Build creation now **requires** a `--system "my-system"` flag.
  - One can list the builds for that system: `resim systems builds --project "autonomy-stack" --system "my-system"`
  - One can similarly list the experiences or metrics builds compatible with that system:

  ```shell
    resim systems experiences --project "autonomy-stack" --system "my-system"
    resim systems metrics-builds --project "autonomy-stack" --system "my-system"
  ```

  - When creating a new experience or metrics build, one can pass a `--systems "my-first-system", "my-second-system"`
    flag to express compatibility. For ad-hoc additions, removes, we offer `resim experiences add-system`
    and `resim experiences remove-system`.
  - In future releases, `resim batches create` will validate compatibility of the test batch you intend to create.

- Cancellation - we introduce a cancel command which cancels a batch. Cancellation impacts any queued tests and lets actively running tests finish.

### v0.2.1 - March 26 2024

#### Added

- GovCloud mode - configure the CLI to work with our GovCloud environment by running `resim govcloud enable` or setting `RESIM_GOVCLOUD=true` in your environment.

### v0.2.0 - March 19 2024

#### Changed

- All ReSim Resources: experiences, experience tags, parameter sweeps, metrics builds will now live under the projects umbrella. This means that creating any resources via the CLI requires a project flag. The easiest way to achieve this is to select your expected projected using the `select project foo` feature.

### v0.1.31 - March 14 2024

#### Added

- Allowed the ability to persist project selection with `select project foo`. If set via this method, `--project` will no longer be a required flag for other commands.
- Added `batch wait` command that will continuously poll (default: 30s) until a batch reaches a final state (success, failure, cancelled, etc)
- Added `batch logs` command to list all logs associated with a batch.

#### Changed

- `project list` will list projects by name. A \* will denote the active project, if set.
- Updated to cobra v1.8.0

### v0.1.30 - February 08 2024

#### Added

- Introduces the ability to specify build parameters when creating batches. For example: `batch create ... --parameter "param1:foo","param2:bar"`. This will pass a `parameters.json` file upon test execution, just as with sweeps.
- The `experience create` command now returns a list of files found in the storage location to help with validation.

#### Changed

- Fixed a bug in the reporting of error messages from commands.

### v0.1.29 - December 21 2023

#### Changed

- The CLI validates image URIs when builds and metrics builds are created.
- Fixed a bug with parsing UUIDs

### v0.1.28 - November 30 2023

#### Changed

- Fixed a bug in the handling of invalid/expired cached tokens.

### v0.1.27 - November 29 2023

#### Added

- The CLI now enables the creation, listing, and getting of parameter sweeps. Parameter sweeps enable one to pass specific values to a build to, for example, search for an optimal setting for a particular component. A parameter sweep can be created like a batch, but with the addition of either:
  - A `parameter-name` and `parameter-values` flag pair that enable a single dimension sweep with a comma separated list of values for the named parameter
  - A `grid-search-config` file can be passed, as a json list: `[{"name" : "param", "values" : [ "value1", "value2" ]}, ...]` for example. This can create a multi-dimensional grid search.

### v0.1.26 - October 26 2023

#### Added

- The CLI will now prompt for interactive login if a client ID and secret are not provided.
- The `experience-tags` command now has a `list` subcommand.

#### Changed

- The `experiences create` command now accepts an (optional) `launch-profile` parameter to explicitly select a launch profile

### v0.1.23 - September 29 2023

#### Added

- The `experiences` command now has:

  - `tag` and `untag` subcommands for tagging and untagging experiences
  - A `list` subcommand for listing experiences

- There is a new `experience-tags` command with the following subcommands:
  - `create`
  - `list-experiences` for listing the experiences with a given tag

#### Changed

- The `batch create` subcommand now supports specifying experiences and experience tags by name or ID, using the new `--experiences` and `--experience-tags` flags. (The existing flags are still supported.)

### v0.1.22 - September 19 2023

#### Added

- Metrics builds can now be created and listed with `metrics-build create/list` (ordered by recency)
- The batch `create` subcommand now has an optional `--metrics-build-id` flag, used to specify a metrics build to run as part of the batch.

#### Changed

- Any list commands will now, by default, order by recency, listing newest items first
- Commands that accept a `--branch` flag can now be passed either a branch name or ID

### v0.1.21 - September 7 2023

#### Added

- The batch `create` subcommand now has an optional `--github` flag. Passing this flag causes the batch ID to be output in a form suitable for use in scripts and pipelines, e.g. in GitHub Actions

### v0.1.20 - September 1 2023

#### Added

- The builds, branches and projects commands now have a `list` subcommand

#### Changed

- Help output for commands now distinguishes between required and optional flags
- Commands that accept a `--project` flag can now be passed either a project name or ID<|MERGE_RESOLUTION|>--- conflicted
+++ resolved
@@ -6,11 +6,10 @@
 
 Changes in this section will be included in the next release.
 
-<<<<<<< HEAD
-### v0.13.0 - April 8, 2025
+### v0.15.0 - April 8, 2025
 
 - Build create/update now allows for a `--name` flag to set the build's name. If `--name` is not provided, `--description` will be used to set the build's name, otherwise it will be used to set the build's description.
-=======
+
 ### v0.14.0 - April 8 2025
 
 #### Changed
@@ -27,7 +26,6 @@
 #### Changed
 
 - The `logs` commands now support batch logs.
->>>>>>> e6a281f7
 
 ### v0.12.0 - March 25 2025
 
