# Changelog

## ReSim CLI

### Unreleased

<<<<<<< HEAD
### v0.22.1 - August 7, 2025

- Don't print env files when creating a multi-container build in `--github` mode. Previously, if you passed an env file via `--env-files` when running `resim builds create`, the client would list the env files in addition to the github output of the form `build_id=<build-id>`. Having these env files printed would interfere with communicating the build id between jobs.
=======
### v0.23.0 - August 7, 2025

- The `resim metrics sync` command now requires the `--project` flag.
>>>>>>> 1a04640e

### v0.22.0 - July 31, 2025

- Creating builds via build spec now uploads services for all profiles by default. Previously only services without a profile were selected. A limited selection of profiles can be uploaded with `resim builds create ... --build-spec <path> --compose-profiles profile1,...` if desired.

### v0.21.0 - July 4, 2025

- Add support for rerunning only the batch metrics phase of a test batch via `resim batches rerun --batch-id <> `

### v0.20.0 - June 24, 2025

- Add support for multiple locations being assigned to each experience, via `resim experiences create ... --locations "<s3://...>,<s3://...>,..."`

### v0.19.0 - June 17, 2025

- Add support for rerunning a subset of tests within a batch via `resim batches rerun --batch-id <> --test-ids <>...`
- Add support for populating environment variables in docker compose files (builds) via .env files and/or current environment

### v0.18.0 - June 3, 2025

- Add support for archiving and restoring experiences and test suites
- Add support for profiles and environment variables for experiences. See [our docs](https://docs.resim.ai/core-concepts/#experience) for more details

### v0.17.0 - May 14, 2025

- Add support for re-ingesting existing logs with the `--reingest` flag.
- Add support for defining an experience build as [compose files](https://docs.docker.com/reference/compose-file/) instead of by image URI. This feature is currently highly experimental.

### v0.16.1 - April 23, 2025

- Tweaks to the messages printed during debug mode operation

### v0.16.0 - April 22, 2025

- The new `debug` command takes an experience name or ID and a build ID or batch name or ID and launches an interactive session, running your build image with the experience data available in `/tmp/resim/inputs`. See the [docs](https://docs.resim.ai/guides/debug) for more information.

### v0.15.0 - April 10, 2025

- Build create/update now accepts a `--name` flag to set the build's name. If `--name` is not provided but `--description` is, the description value will be used for the build's name (matching current behavior). The `--description` flag is used to set the build's description when provided alongside `--name`. In a future release, `--name` will become a required parameter and `--description` will no longer be used to set the build's name, but will instead only be used to set its description.

### v0.14.0 - April 8 2025

#### Changed

- It is now possible to pass `pool-labels` to the `resim ingest` command to support log ingestion via the ReSim agent.

### v0.13.0 - April 7 2025

#### Added

- The `logs download` command now supports downloading a single log by providing the log name.

#### Changed

- The `logs` commands now support batch logs.

### v0.12.0 - March 25 2025

#### Added

- A new `metrics sync` command has been added, for syncing your metrics configuration with ReSim. This command is for
  our next version of metrics management, and is currently unused.

### v0.11.0 - March 20 2025

#### Added

- A `sweeps cancel` command enables the cancellation of parameter sweeps.

#### Changed

- The `resim ingest` command now supports ingesting multiple logs at the same time, either via a `--log` repeated flag, or `--config-file` using a yaml file. For more information see the [ReSim docs](https://docs.resim.ai/guides/log-ingest)

### v0.10.0 - March 14 2025

#### Added

- A new `download` subcommand has been added to the `logs` command. This allows you to download logs for a given job from the ReSim platform to your local machine.

### v0.9.0 - March 13 2025

#### Changed

- The `resim ingest` command now supports using a custom log ingestion build ID, to allow you to preprocess a log. It can be run with `--build-id`. This is mutually exclusive with the `--branch` and `--version` flags.

### v0.8.0 - March 12 2025

#### Added

- A new `ingest` command now supports ingesting existing logs -- from field testing, for example -- into the ReSim platform and running metrics on them. It works by importing a log with a given name and cloud storage location then running metrics on it. For more information see the [ReSim docs](https://docs.resim.ai/guides/log-ingest) for more details.
- The test suite run command now supports a `--metrics-build-override` flag to allow you to take advantage of the test suite grouping, but test out a new metrics build.

### v0.7.0 - February 26 2025

#### Changed

- The `suites run` and `batches create` commands now support using a separate delimiter for parameters: e.g. "key=value" to support cases where a colon is a natural part of the key e.g. `namespace::param=value`

### v0.6.0 - February 19 2025

#### Added

- The test suite `revise` command now supports the `--show-on-summary` flag, which can be used to specify whether the latest results of a test suite should be displayed on the overview dashboard.

### v0.5.0 - February 18 2025

#### Added

- The ReSim Platform now supports container timeouts, which can be set when creating or updating an experience. The intention is to allow users to specify a timeout for the container that is running the experience. If the container runs longer than this, it will be terminated.
- The ReSim CLI now supports updating experiences via `experiences update`. An experience can be updated with a new name, description, location, and container timeout.

### v0.4.1 - February 13 2025

#### Added

- The ReSim CLI now shows help when no subcommands are provided.

#### Fixed

- The CLI no longer fails to select a new project if the config file is present.

### v0.4.0 - January 24 2025

#### Added

- The ReSim CLI now supports updating builds via `builds update`. A build can be updated with a new branch ID and a new description. The version and image must be static.

### v0.3.11 - December 10 2024

#### Added

- The ReSim CLI now supports an allowable failure percent for batches and test suites (`--allowable-failure-percent`). This is a percentage (0-100) that determines the maximum percentage of tests that can have an execution error and have aggregate metrics be computed and consider the batch successfully completed. If not supplied, ReSim defaults to 0, which means that the batch will only be considered successful if all tests complete successfully.

### v0.3.10 - November 26 2024

#### Added

- The ReSim CLI now supports specifying a batch name when running test suites or ad-hoc batches (via `--batch-name`).

#### Changed

- The default behavior for systems and projects is not deletion, but archival, so the CLI has been updated to reflect this.

### v0.3.9 - October 30 2024

#### Added

- The ReSim CLI now supports outputting a Slack Webhook payload from the `batch get` command. Providing
  the `--slack` flag will replace the current JSON output with a formatted payload.

### v0.3.8 - October 4 2024

#### Added

- The ReSim CLI now supports using specific `pool labels` for creating batches, and running test suites and parameter sweeps. Supplying a pool label forces the ReSim Orchestrator to run that batch using an external runner that is compatible with this label combination.
- The ReSim CLI now supports creation of test suites that use the 'show on summary' flag, which enables the latest test suite and its reports to be viewed on an overview dashboard on the ReSim Web App.
- The ReSim CLI now supports updating systems by making changes to the resource requirements.

### v0.3.7 - August 7 2024

### Changed

- For the first authentication, the returned token doesn't have any permissions assigned because the server-side assignment is performed asynchronously. The CLI will now check whether the token has any permissions and retry once if there are none present.

### v0.3.6 - July 26 2024

#### Added

- The ReSim CLI now supports username and password authentication. Set `RESIM_USERNAME` and `RESIM_PASSWORD` in your environment, for example in your CI workflow's variables, to use this authentication method. If you have an existing client ID and client secret, you can continue to use those for authentication (provided as `RESIM_CLIENT_ID` and `RESIM_CLIENT_SECRET`).

### v0.3.5 - July 16 2024

#### Added

- The ReSim CLI now supports the creation of a `test suite report`, which is an evaluation workflow that
  generates a report (a set of metrics) on the performance of a given branch against that test suite.
- A report can be triggered via:

```shell
resim reports create --name "my-report" --test-suite "Nightly Regression" --branch "main" --length "4w" --metrics-build-id <UUID>
```

which will generate a report using the supplied metrics build (which must be capable of generating a report).

- Other available report commands are similar to batches: `get`, `wait`, `logs`.
- For full details of how reports work and how to generate a report, please read the main ReSim [docs](https://docs.resim.ai)
- When creating a batch, sweep, or report additional environment information will be included to describe
  where it was created from (GitHub, Gitlab, local, etc.)

#### Changed

- Any historic use of 'job' has been replaced with 'test', which is the more accurate external-facing term for the elements of a test batch.

### v0.3.4 - June 13 2024

#### Added

- The ReSim CLI now supports deleting a system.

### v0.3.3 - June 3 2024

#### Changed

- Experience location validation updated to support non-S3 experience locations.

### v0.3.2 - May 23 2024

#### Changed

- Fixes a small bug where CI/CD environment variable are not successfully retrieved.
- "main" branches are created with a specific MAIN type.

### v0.3.1 - May 23 2024

#### Added

- The ReSim CLI now supports extracting a CI/CD username into an associated account field, in
  order to associate users and batches that have been kicked-off via a machine token. This is
  supported automatically for batches created within GitHub and GitLab right now, but is
  available manually with other platforms via the `--account` flag.
- The ReSim CLI now has full support for creating and managing **test suites** :rocket:

  - A Test Suite, described in detail at [ReSim Docs](https://docs.resim.ai), provides a way to
    specify a set of experiences and a metrics build that you intend as a repeatedly used test
    for a particular system, e.g. CI Smoke Tests. Then, for a build of that system, one simply
    needs to run the test suite to get the results, rather than specifying the experiences each
    time.

  This also has the benefit of decoupling the definition of a regular set of tests from its
  running. As such, test suites are inherently versioned: updating the name, experiences, or
  metrics build creates a new revision. One can `run` a test suite at its latest revision or
  a specific revision.

  - A test suite can be created within the CLI as follows:

  ```shell
    resim suites create --project "autonomy-stack" --name "smoke tests" \
    --description "The set of smoke tests for my system" \
    --system "Perception" \
    --metrics-build "<metrics-build-id>" \
    --experiences "experience1, experience2, ..."
  ```

  - One can list the test suites: `resim suites list --project "autonomy-stack"` and get a single
    test suite, a specific revision, or all revisions with `resim suites get`
  - A revision can be created with `resim suites revise`, which takes the same parameters as creation
  - Finally, a test suite can be run with `resim suites run --suite "smoke tests" --build <build-id>`

### v0.3.0 - April 10 2024

#### Added

- The ReSim CLI now has full support for creating and managing **systems** :rocket:

  - A System, described in detail at [ReSim Docs](https://docs.resim.ai), provides a way to
    categorize builds based on what subsystem or testing style they may be e.g. perception
    log replay, localization closed loop, full-stack. Eeach build belongs to a given
    system and systems define the resource requirements needed to run that particular
    build.

  In addition, users are encouraged to explicitly label _experiences_ and _metrics builds_
  as compatible with a given system, which enables the ReSim platform to validate test
  batches before they run. For maximum flexibility in experiences and metrics builds, we
  enable them to be registered against many systems.

  - A system can be created within the CLI as follows:

  ```shell
    resim systems create --project "autonomy-stack" --name "perception" \
    --description "The perception subsystem of our autonomy stack" \
    --build-vcpus 4 --build-memory-mib 16384 --build-gpus 0
  ```

  - Build creation now **requires** a `--system "my-system"` flag.
  - One can list the builds for that system: `resim systems builds --project "autonomy-stack" --system "my-system"`
  - One can similarly list the experiences or metrics builds compatible with that system:

  ```shell
    resim systems experiences --project "autonomy-stack" --system "my-system"
    resim systems metrics-builds --project "autonomy-stack" --system "my-system"
  ```

  - When creating a new experience or metrics build, one can pass a `--systems "my-first-system", "my-second-system"`
    flag to express compatibility. For ad-hoc additions, removes, we offer `resim experiences add-system`
    and `resim experiences remove-system`.
  - In future releases, `resim batches create` will validate compatibility of the test batch you intend to create.

- Cancellation - we introduce a cancel command which cancels a batch. Cancellation impacts any queued tests and lets actively running tests finish.

### v0.2.1 - March 26 2024

#### Added

- GovCloud mode - configure the CLI to work with our GovCloud environment by running `resim govcloud enable` or setting `RESIM_GOVCLOUD=true` in your environment.

### v0.2.0 - March 19 2024

#### Changed

- All ReSim Resources: experiences, experience tags, parameter sweeps, metrics builds will now live under the projects umbrella. This means that creating any resources via the CLI requires a project flag. The easiest way to achieve this is to select your expected projected using the `select project foo` feature.

### v0.1.31 - March 14 2024

#### Added

- Allowed the ability to persist project selection with `select project foo`. If set via this method, `--project` will no longer be a required flag for other commands.
- Added `batch wait` command that will continuously poll (default: 30s) until a batch reaches a final state (success, failure, cancelled, etc)
- Added `batch logs` command to list all logs associated with a batch.

#### Changed

- `project list` will list projects by name. A \* will denote the active project, if set.
- Updated to cobra v1.8.0

### v0.1.30 - February 08 2024

#### Added

- Introduces the ability to specify build parameters when creating batches. For example: `batch create ... --parameter "param1:foo","param2:bar"`. This will pass a `parameters.json` file upon test execution, just as with sweeps.
- The `experience create` command now returns a list of files found in the storage location to help with validation.

#### Changed

- Fixed a bug in the reporting of error messages from commands.

### v0.1.29 - December 21 2023

#### Changed

- The CLI validates image URIs when builds and metrics builds are created.
- Fixed a bug with parsing UUIDs

### v0.1.28 - November 30 2023

#### Changed

- Fixed a bug in the handling of invalid/expired cached tokens.

### v0.1.27 - November 29 2023

#### Added

- The CLI now enables the creation, listing, and getting of parameter sweeps. Parameter sweeps enable one to pass specific values to a build to, for example, search for an optimal setting for a particular component. A parameter sweep can be created like a batch, but with the addition of either:
  - A `parameter-name` and `parameter-values` flag pair that enable a single dimension sweep with a comma separated list of values for the named parameter
  - A `grid-search-config` file can be passed, as a json list: `[{"name" : "param", "values" : [ "value1", "value2" ]}, ...]` for example. This can create a multi-dimensional grid search.

### v0.1.26 - October 26 2023

#### Added

- The CLI will now prompt for interactive login if a client ID and secret are not provided.
- The `experience-tags` command now has a `list` subcommand.

#### Changed

- The `experiences create` command now accepts an (optional) `launch-profile` parameter to explicitly select a launch profile

### v0.1.23 - September 29 2023

#### Added

- The `experiences` command now has:

  - `tag` and `untag` subcommands for tagging and untagging experiences
  - A `list` subcommand for listing experiences

- There is a new `experience-tags` command with the following subcommands:
  - `create`
  - `list-experiences` for listing the experiences with a given tag

#### Changed

- The `batch create` subcommand now supports specifying experiences and experience tags by name or ID, using the new `--experiences` and `--experience-tags` flags. (The existing flags are still supported.)

### v0.1.22 - September 19 2023

#### Added

- Metrics builds can now be created and listed with `metrics-build create/list` (ordered by recency)
- The batch `create` subcommand now has an optional `--metrics-build-id` flag, used to specify a metrics build to run as part of the batch.

#### Changed

- Any list commands will now, by default, order by recency, listing newest items first
- Commands that accept a `--branch` flag can now be passed either a branch name or ID

### v0.1.21 - September 7 2023

#### Added

- The batch `create` subcommand now has an optional `--github` flag. Passing this flag causes the batch ID to be output in a form suitable for use in scripts and pipelines, e.g. in GitHub Actions

### v0.1.20 - September 1 2023

#### Added

- The builds, branches and projects commands now have a `list` subcommand

#### Changed

- Help output for commands now distinguishes between required and optional flags
- Commands that accept a `--project` flag can now be passed either a project name or ID<|MERGE_RESOLUTION|>--- conflicted
+++ resolved
@@ -4,15 +4,13 @@
 
 ### Unreleased
 
-<<<<<<< HEAD
-### v0.22.1 - August 7, 2025
+### v0.23.1 - August 7, 2025
 
 - Don't print env files when creating a multi-container build in `--github` mode. Previously, if you passed an env file via `--env-files` when running `resim builds create`, the client would list the env files in addition to the github output of the form `build_id=<build-id>`. Having these env files printed would interfere with communicating the build id between jobs.
-=======
+
 ### v0.23.0 - August 7, 2025
 
 - The `resim metrics sync` command now requires the `--project` flag.
->>>>>>> 1a04640e
 
 ### v0.22.0 - July 31, 2025
 
