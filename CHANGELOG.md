# Changelog

## ReSim CLI

### Unreleased

<<<<<<< HEAD
- Add a --no-archive flag for experience syncing to keep experiences from being archived if not
  listed in the config.
=======
### v0.31.0 - October 22, 2025

- Fix `--sync-metrics-config` for suites by having it on `suites run` rather than `suites create`
>>>>>>> 85fa8e94

### v0.30.0 - October 16, 2025

- Update the sync metrics config functionality to accept a branch ID to associate
  that config with.
- Update the `batches create`, `sweeps create` and `test-suites create` with an
  optional flag `--sync-metrics-config` to automatically sync the metrics config
  before creating the batch, sweep, or test suite.

### v0.29.0 - October 2, 2025

- Updated the experience syncing functionality to use the released models in the openapi spec for
  syncing. This changes the config to use camelCase rather than snake_case.

### v0.28.1 - September 18, 2025

- Fixes an issue where invalid URLs were constructed from `resim ingest`

### v0.28.0 - September 16, 2025

- Support for experience syncing from a config file using `resim experiences sync ...`. In short, by
  specifying which experiences they want with which tags, systems, and test suites in a yaml file, a
  user can use this command to easily make the required updates so that the backend matches the
  yaml.

### v0.27.1 - September 12, 2025

- Increase debug mode timeout to 30 minutes

### v0.27.0 - September 8, 2025

 - Extends Support for metrics sets to test suite creation and running

### v0.26.0 - August 25, 2025

#### Added

- New `supervise` command for batch monitoring and automatic rerun functionality
  - Automatically monitors batch completion and status
  - Supports configurable rerun attempts with `--max-rerun-attempts` (default: 1)
  - Configurable failure threshold with `--rerun-max-failure-percent` (default: 50.0)
  - Rerun on specific job states with `--rerun-on-states` (e.g., "Error,Warning")
  - Configurable timeout and poll interval for monitoring
  
### v0.25.0 - August 22, 2025

#### Added

- The `systems create` command now supports creating systems that use `arm64` as the architecture. The default is `amd64`, but `--architecture` can be used to run tests with builds that use `arm64`.

### v0.24.0 - August 21, 2025

- Add support for specifying a metrics set when launching a batch, report, or parameter sweep

### v0.23.2 - August 19, 2025

- Support for "debug mode" for experiences in Multi Container builds. One container/service can be put into debug mode by using the `--container` option to `resim debug`

### v0.23.1 - August 7, 2025

- Don't print env files when creating a multi-container build in `--github` mode. Previously, if you passed an env file via `--env-files` when running `resim builds create`, the client would list the env files in addition to the github output of the form `build_id=<build-id>`. Having these env files printed would interfere with communicating the build id between jobs.

### v0.23.0 - August 7, 2025

- The `resim metrics sync` command now requires the `--project` flag.

### v0.22.0 - July 31, 2025

- Creating builds via build spec now uploads services for all profiles by default. Previously only services without a profile were selected. A limited selection of profiles can be uploaded with `resim builds create ... --build-spec <path> --compose-profiles profile1,...` if desired.

### v0.21.0 - July 4, 2025

- Add support for rerunning only the batch metrics phase of a test batch via `resim batches rerun --batch-id <> `

### v0.20.0 - June 24, 2025

- Add support for multiple locations being assigned to each experience, via `resim experiences create ... --locations "<s3://...>,<s3://...>,..."`

### v0.19.0 - June 17, 2025

- Add support for rerunning a subset of tests within a batch via `resim batches rerun --batch-id <> --test-ids <>...`
- Add support for populating environment variables in docker compose files (builds) via .env files and/or current environment

### v0.18.0 - June 3, 2025

- Add support for archiving and restoring experiences and test suites
- Add support for profiles and environment variables for experiences. See [our docs](https://docs.resim.ai/core-concepts/#experience) for more details

### v0.17.0 - May 14, 2025

- Add support for re-ingesting existing logs with the `--reingest` flag.
- Add support for defining an experience build as [compose files](https://docs.docker.com/reference/compose-file/) instead of by image URI. This feature is currently highly experimental.

### v0.16.1 - April 23, 2025

- Tweaks to the messages printed during debug mode operation

### v0.16.0 - April 22, 2025

- The new `debug` command takes an experience name or ID and a build ID or batch name or ID and launches an interactive session, running your build image with the experience data available in `/tmp/resim/inputs`. See the [docs](https://docs.resim.ai/guides/debug) for more information.

### v0.15.0 - April 10, 2025

- Build create/update now accepts a `--name` flag to set the build's name. If `--name` is not provided but `--description` is, the description value will be used for the build's name (matching current behavior). The `--description` flag is used to set the build's description when provided alongside `--name`. In a future release, `--name` will become a required parameter and `--description` will no longer be used to set the build's name, but will instead only be used to set its description.

### v0.14.0 - April 8 2025

#### Changed

- It is now possible to pass `pool-labels` to the `resim ingest` command to support log ingestion via the ReSim agent.

### v0.13.0 - April 7 2025

#### Added

- The `logs download` command now supports downloading a single log by providing the log name.

#### Changed

- The `logs` commands now support batch logs.

### v0.12.0 - March 25 2025

#### Added

- A new `metrics sync` command has been added, for syncing your metrics configuration with ReSim. This command is for
  our next version of metrics management, and is currently unused.

### v0.11.0 - March 20 2025

#### Added

- A `sweeps cancel` command enables the cancellation of parameter sweeps.

#### Changed

- The `resim ingest` command now supports ingesting multiple logs at the same time, either via a `--log` repeated flag, or `--config-file` using a yaml file. For more information see the [ReSim docs](https://docs.resim.ai/guides/log-ingest)

### v0.10.0 - March 14 2025

#### Added

- A new `download` subcommand has been added to the `logs` command. This allows you to download logs for a given job from the ReSim platform to your local machine.

### v0.9.0 - March 13 2025

#### Changed

- The `resim ingest` command now supports using a custom log ingestion build ID, to allow you to preprocess a log. It can be run with `--build-id`. This is mutually exclusive with the `--branch` and `--version` flags.

### v0.8.0 - March 12 2025

#### Added

- A new `ingest` command now supports ingesting existing logs -- from field testing, for example -- into the ReSim platform and running metrics on them. It works by importing a log with a given name and cloud storage location then running metrics on it. For more information see the [ReSim docs](https://docs.resim.ai/guides/log-ingest) for more details.
- The test suite run command now supports a `--metrics-build-override` flag to allow you to take advantage of the test suite grouping, but test out a new metrics build.

### v0.7.0 - February 26 2025

#### Changed

- The `suites run` and `batches create` commands now support using a separate delimiter for parameters: e.g. "key=value" to support cases where a colon is a natural part of the key e.g. `namespace::param=value`

### v0.6.0 - February 19 2025

#### Added

- The test suite `revise` command now supports the `--show-on-summary` flag, which can be used to specify whether the latest results of a test suite should be displayed on the overview dashboard.

### v0.5.0 - February 18 2025

#### Added

- The ReSim Platform now supports container timeouts, which can be set when creating or updating an experience. The intention is to allow users to specify a timeout for the container that is running the experience. If the container runs longer than this, it will be terminated.
- The ReSim CLI now supports updating experiences via `experiences update`. An experience can be updated with a new name, description, location, and container timeout.

### v0.4.1 - February 13 2025

#### Added

- The ReSim CLI now shows help when no subcommands are provided.

#### Fixed

- The CLI no longer fails to select a new project if the config file is present.

### v0.4.0 - January 24 2025

#### Added

- The ReSim CLI now supports updating builds via `builds update`. A build can be updated with a new branch ID and a new description. The version and image must be static.

### v0.3.11 - December 10 2024

#### Added

- The ReSim CLI now supports an allowable failure percent for batches and test suites (`--allowable-failure-percent`). This is a percentage (0-100) that determines the maximum percentage of tests that can have an execution error and have aggregate metrics be computed and consider the batch successfully completed. If not supplied, ReSim defaults to 0, which means that the batch will only be considered successful if all tests complete successfully.

### v0.3.10 - November 26 2024

#### Added

- The ReSim CLI now supports specifying a batch name when running test suites or ad-hoc batches (via `--batch-name`).

#### Changed

- The default behavior for systems and projects is not deletion, but archival, so the CLI has been updated to reflect this.

### v0.3.9 - October 30 2024

#### Added

- The ReSim CLI now supports outputting a Slack Webhook payload from the `batch get` command. Providing
  the `--slack` flag will replace the current JSON output with a formatted payload.

### v0.3.8 - October 4 2024

#### Added

- The ReSim CLI now supports using specific `pool labels` for creating batches, and running test suites and parameter sweeps. Supplying a pool label forces the ReSim Orchestrator to run that batch using an external runner that is compatible with this label combination.
- The ReSim CLI now supports creation of test suites that use the 'show on summary' flag, which enables the latest test suite and its reports to be viewed on an overview dashboard on the ReSim Web App.
- The ReSim CLI now supports updating systems by making changes to the resource requirements.

### v0.3.7 - August 7 2024

### Changed

- For the first authentication, the returned token doesn't have any permissions assigned because the server-side assignment is performed asynchronously. The CLI will now check whether the token has any permissions and retry once if there are none present.

### v0.3.6 - July 26 2024

#### Added

- The ReSim CLI now supports username and password authentication. Set `RESIM_USERNAME` and `RESIM_PASSWORD` in your environment, for example in your CI workflow's variables, to use this authentication method. If you have an existing client ID and client secret, you can continue to use those for authentication (provided as `RESIM_CLIENT_ID` and `RESIM_CLIENT_SECRET`).

### v0.3.5 - July 16 2024

#### Added

- The ReSim CLI now supports the creation of a `test suite report`, which is an evaluation workflow that
  generates a report (a set of metrics) on the performance of a given branch against that test suite.
- A report can be triggered via:

```shell
resim reports create --name "my-report" --test-suite "Nightly Regression" --branch "main" --length "4w" --metrics-build-id <UUID>
```

which will generate a report using the supplied metrics build (which must be capable of generating a report).

- Other available report commands are similar to batches: `get`, `wait`, `logs`.
- For full details of how reports work and how to generate a report, please read the main ReSim [docs](https://docs.resim.ai)
- When creating a batch, sweep, or report additional environment information will be included to describe
  where it was created from (GitHub, Gitlab, local, etc.)

#### Changed

- Any historic use of 'job' has been replaced with 'test', which is the more accurate external-facing term for the elements of a test batch.

### v0.3.4 - June 13 2024

#### Added

- The ReSim CLI now supports deleting a system.

### v0.3.3 - June 3 2024

#### Changed

- Experience location validation updated to support non-S3 experience locations.

### v0.3.2 - May 23 2024

#### Changed

- Fixes a small bug where CI/CD environment variable are not successfully retrieved.
- "main" branches are created with a specific MAIN type.

### v0.3.1 - May 23 2024

#### Added

- The ReSim CLI now supports extracting a CI/CD username into an associated account field, in
  order to associate users and batches that have been kicked-off via a machine token. This is
  supported automatically for batches created within GitHub and GitLab right now, but is
  available manually with other platforms via the `--account` flag.
- The ReSim CLI now has full support for creating and managing **test suites** :rocket:

  - A Test Suite, described in detail at [ReSim Docs](https://docs.resim.ai), provides a way to
    specify a set of experiences and a metrics build that you intend as a repeatedly used test
    for a particular system, e.g. CI Smoke Tests. Then, for a build of that system, one simply
    needs to run the test suite to get the results, rather than specifying the experiences each
    time.

  This also has the benefit of decoupling the definition of a regular set of tests from its
  running. As such, test suites are inherently versioned: updating the name, experiences, or
  metrics build creates a new revision. One can `run` a test suite at its latest revision or
  a specific revision.

  - A test suite can be created within the CLI as follows:

  ```shell
    resim suites create --project "autonomy-stack" --name "smoke tests" \
    --description "The set of smoke tests for my system" \
    --system "Perception" \
    --metrics-build "<metrics-build-id>" \
    --experiences "experience1, experience2, ..."
  ```

  - One can list the test suites: `resim suites list --project "autonomy-stack"` and get a single
    test suite, a specific revision, or all revisions with `resim suites get`
  - A revision can be created with `resim suites revise`, which takes the same parameters as creation
  - Finally, a test suite can be run with `resim suites run --suite "smoke tests" --build <build-id>`

### v0.3.0 - April 10 2024

#### Added

- The ReSim CLI now has full support for creating and managing **systems** :rocket:

  - A System, described in detail at [ReSim Docs](https://docs.resim.ai), provides a way to
    categorize builds based on what subsystem or testing style they may be e.g. perception
    log replay, localization closed loop, full-stack. Eeach build belongs to a given
    system and systems define the resource requirements needed to run that particular
    build.

  In addition, users are encouraged to explicitly label _experiences_ and _metrics builds_
  as compatible with a given system, which enables the ReSim platform to validate test
  batches before they run. For maximum flexibility in experiences and metrics builds, we
  enable them to be registered against many systems.

  - A system can be created within the CLI as follows:

  ```shell
    resim systems create --project "autonomy-stack" --name "perception" \
    --description "The perception subsystem of our autonomy stack" \
    --build-vcpus 4 --build-memory-mib 16384 --build-gpus 0
  ```

  - Build creation now **requires** a `--system "my-system"` flag.
  - One can list the builds for that system: `resim systems builds --project "autonomy-stack" --system "my-system"`
  - One can similarly list the experiences or metrics builds compatible with that system:

  ```shell
    resim systems experiences --project "autonomy-stack" --system "my-system"
    resim systems metrics-builds --project "autonomy-stack" --system "my-system"
  ```

  - When creating a new experience or metrics build, one can pass a `--systems "my-first-system", "my-second-system"`
    flag to express compatibility. For ad-hoc additions, removes, we offer `resim experiences add-system`
    and `resim experiences remove-system`.
  - In future releases, `resim batches create` will validate compatibility of the test batch you intend to create.

- Cancellation - we introduce a cancel command which cancels a batch. Cancellation impacts any queued tests and lets actively running tests finish.

### v0.2.1 - March 26 2024

#### Added

- GovCloud mode - configure the CLI to work with our GovCloud environment by running `resim govcloud enable` or setting `RESIM_GOVCLOUD=true` in your environment.

### v0.2.0 - March 19 2024

#### Changed

- All ReSim Resources: experiences, experience tags, parameter sweeps, metrics builds will now live under the projects umbrella. This means that creating any resources via the CLI requires a project flag. The easiest way to achieve this is to select your expected projected using the `select project foo` feature.

### v0.1.31 - March 14 2024

#### Added

- Allowed the ability to persist project selection with `select project foo`. If set via this method, `--project` will no longer be a required flag for other commands.
- Added `batch wait` command that will continuously poll (default: 30s) until a batch reaches a final state (success, failure, cancelled, etc)
- Added `batch logs` command to list all logs associated with a batch.

#### Changed

- `project list` will list projects by name. A \* will denote the active project, if set.
- Updated to cobra v1.8.0

### v0.1.30 - February 08 2024

#### Added

- Introduces the ability to specify build parameters when creating batches. For example: `batch create ... --parameter "param1:foo","param2:bar"`. This will pass a `parameters.json` file upon test execution, just as with sweeps.
- The `experience create` command now returns a list of files found in the storage location to help with validation.

#### Changed

- Fixed a bug in the reporting of error messages from commands.

### v0.1.29 - December 21 2023

#### Changed

- The CLI validates image URIs when builds and metrics builds are created.
- Fixed a bug with parsing UUIDs

### v0.1.28 - November 30 2023

#### Changed

- Fixed a bug in the handling of invalid/expired cached tokens.

### v0.1.27 - November 29 2023

#### Added

- The CLI now enables the creation, listing, and getting of parameter sweeps. Parameter sweeps enable one to pass specific values to a build to, for example, search for an optimal setting for a particular component. A parameter sweep can be created like a batch, but with the addition of either:
  - A `parameter-name` and `parameter-values` flag pair that enable a single dimension sweep with a comma separated list of values for the named parameter
  - A `grid-search-config` file can be passed, as a json list: `[{"name" : "param", "values" : [ "value1", "value2" ]}, ...]` for example. This can create a multi-dimensional grid search.

### v0.1.26 - October 26 2023

#### Added

- The CLI will now prompt for interactive login if a client ID and secret are not provided.
- The `experience-tags` command now has a `list` subcommand.

#### Changed

- The `experiences create` command now accepts an (optional) `launch-profile` parameter to explicitly select a launch profile

### v0.1.23 - September 29 2023

#### Added

- The `experiences` command now has:

  - `tag` and `untag` subcommands for tagging and untagging experiences
  - A `list` subcommand for listing experiences

- There is a new `experience-tags` command with the following subcommands:
  - `create`
  - `list-experiences` for listing the experiences with a given tag

#### Changed

- The `batch create` subcommand now supports specifying experiences and experience tags by name or ID, using the new `--experiences` and `--experience-tags` flags. (The existing flags are still supported.)

### v0.1.22 - September 19 2023

#### Added

- Metrics builds can now be created and listed with `metrics-build create/list` (ordered by recency)
- The batch `create` subcommand now has an optional `--metrics-build-id` flag, used to specify a metrics build to run as part of the batch.

#### Changed

- Any list commands will now, by default, order by recency, listing newest items first
- Commands that accept a `--branch` flag can now be passed either a branch name or ID

### v0.1.21 - September 7 2023

#### Added

- The batch `create` subcommand now has an optional `--github` flag. Passing this flag causes the batch ID to be output in a form suitable for use in scripts and pipelines, e.g. in GitHub Actions

### v0.1.20 - September 1 2023

#### Added

- The builds, branches and projects commands now have a `list` subcommand

#### Changed

- Help output for commands now distinguishes between required and optional flags
- Commands that accept a `--project` flag can now be passed either a project name or ID<|MERGE_RESOLUTION|>--- conflicted
+++ resolved
@@ -4,14 +4,14 @@
 
 ### Unreleased
 
-<<<<<<< HEAD
+### v0.32.0 - October 24, 2025
+
 - Add a --no-archive flag for experience syncing to keep experiences from being archived if not
   listed in the config.
-=======
+
 ### v0.31.0 - October 22, 2025
 
 - Fix `--sync-metrics-config` for suites by having it on `suites run` rather than `suites create`
->>>>>>> 85fa8e94
 
 ### v0.30.0 - October 16, 2025
 
