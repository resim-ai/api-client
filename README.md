# api-client
This repository contains the ReSim API command-line interface (CLI).  It is written in Go and produced via code generation with [openapi-cli-generator](https://github.com/danielgtaylor/openapi-cli-generator) from the publicly-available [API spec](https://api.resim.ai).

## Installation

Pre-built binaries are available for linux-amd64, darwin-amd64 (Mac OS) and darwin-arm64 (Mac OS on Apple Silicon/ARM):

For Linux on AMD64:

    curl -L https://github.com/resim-ai/api-client/releases/latest/download/resim-linux-amd64 -o resim
    chmod +x resim

For Mac OS on Apple Silicon/ARM:

    curl -L https://github.com/resim-ai/api-client/releases/latest/download/resim-darwin-arm64 -o resim
    chmod +x resim
    
For Mac OS on Intel:

    curl -L https://github.com/resim-ai/api-client/releases/latest/download/resim-darwin-amd64 -o resim
    chmod +x resim

Or you can install using `go install`:

    go install github.com/resim-ai/api-client/cmd/resim@latest

## Authentication

The ReSim CLI authenticates using client credentials (a client ID and a client secret).  These are obtained by contacting ReSim.  

Client credentials can be specified on the commandline with the `--client-id` and `--client-secret` flags, or in the environment as
`RESIM_CLIENT_ID` and `RESIM_CLIENT_SECRET`.

If you would like to store your client ID and secret in a config file, the CLI will load them from `~/.resim/resim.yaml`.  The file
is formatted as follows:

    client-id: <client ID>
    client-secret: <client secret>

## Usage

To get a list of available commands, just type

    resim

To call a particular endpoint, use

    RESIM_CLIENT_ID=<client ID> RESIM_CLIENT_SECRET=<client secret> resim create project <flags> 

### Autocomplete

If you would like resim commands to autocomplete you can generate autocomplete scripts using e.g.

    resim completion bash > resim_bash_completion

Then place the generated file in the appropriate location on your system to enable autocomplete e.g.

    mv resim_bash_completion /usr/share/bash-completion/completions/resim

Other shells are supported, just replace `bash` above with e.g. [`zsh`, `fish`, `powershell`].

## Contributing

We track issues and feature requests using [Github Issues](https://github.com/resim-ai/api-client/issues).  Feel free to grab an issue and submit a pull request!

### Dependencies

You will need Go installed.

### Building the client

<<<<<<< HEAD
  cd cmd/resim
  go build
=======
  go build -o resim ./cmd/resim
>>>>>>> 8242fc37

### Regenerating the client

Whenever the API spec changes, you will need to regenerate the generated code:

  go generate ./...

### Running the end to end test

Whenever you make changes, please ensure that the end to end test is passing:

  go test -v -tags end_to_end -count 1 ./testing

The end to end test requires several environment variables to be passed through: `RESIM_CLIENT_ID` and `RESIM_CLIENT_SECRET` 
which must be valid client credentials for the CLI to access the deployment. `CONFIG` should be either `staging` or `prod` to
test the staging or production deployments and for a customer development deployment the `DEPLOYMENT` name should match
the name of your deployment.<|MERGE_RESOLUTION|>--- conflicted
+++ resolved
@@ -69,12 +69,7 @@
 
 ### Building the client
 
-<<<<<<< HEAD
-  cd cmd/resim
-  go build
-=======
   go build -o resim ./cmd/resim
->>>>>>> 8242fc37
 
 ### Regenerating the client
 
