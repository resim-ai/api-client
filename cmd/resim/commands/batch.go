--- conflicted
+++ resolved
@@ -118,16 +118,11 @@
 		ExperienceTagIDs: &experienceTagIDs,
 	}
 
-<<<<<<< HEAD
 	response, err := Client.CreateBatchWithResponse(context.Background(), body)
-	ValidateResponse(http.StatusCreated, "failed to create batch", response.HTTPResponse, err)
-=======
-	response, err := client.CreateBatchWithResponse(context.Background(), body)
 	if err != nil {
 		log.Fatal("failed to create batch:", err)
 	}
 	ValidateResponse(http.StatusCreated, "failed to create batch", response.HTTPResponse)
->>>>>>> 50d5748b
 
 	if response.JSON201 == nil {
 		log.Fatal("empty response")
@@ -157,16 +152,11 @@
 		if err != nil {
 			log.Fatal("unable to parse batch ID: ", err)
 		}
-<<<<<<< HEAD
 		response, err := Client.GetBatchWithResponse(context.Background(), batchID)
-		ValidateResponse(http.StatusOK, "unable to retrieve batch", response.HTTPResponse, err)
-=======
-		response, err := client.GetBatchWithResponse(context.Background(), batchID)
 		if err != nil {
 			log.Fatal("unable to retrieve batch:", err)
 		}
 		ValidateResponse(http.StatusOK, "unable to retrieve batch", response.HTTPResponse)
->>>>>>> 50d5748b
 		batch = response.JSON200
 	} else if viper.IsSet(batchNameKey) {
 		batchName := viper.GetString(batchNameKey)
