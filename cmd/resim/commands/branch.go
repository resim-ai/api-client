package commands

import (
	"context"
	"fmt"
	"log"
	"net/http"

	"github.com/google/uuid"
	"github.com/resim-ai/api-client/api"
	. "github.com/resim-ai/api-client/ptr"
	"github.com/spf13/cobra"
	"github.com/spf13/viper"
)

var (
	branchCmd = &cobra.Command{
		Use:     "branches",
		Short:   "branches contains commands for creating and managing branches",
		Long:    ``,
		Aliases: []string{"branch"},
	}
	createBranchCmd = &cobra.Command{
		Use:    "create",
		Short:  "create - Creates a new branch",
		Long:   ``,
		Run:    createBranch,
		PreRun: RegisterViperFlags,
	}
)

const (
	branchNameKey      = "name"
	branchProjectIDKey = "project-id"
	branchTypeKey      = "type"
	branchGithubKey    = "github"
)

func init() {
	createBranchCmd.Flags().String(branchNameKey, "", "The name of the branch, often a repository name")
	createBranchCmd.MarkFlagRequired(branchNameKey)
	createBranchCmd.Flags().String(branchProjectIDKey, "", "The ID of the project to associate the branch to")
	createBranchCmd.MarkFlagRequired(branchProjectIDKey)
	createBranchCmd.Flags().String(branchTypeKey, "", "The type of the branch: 'RELEASE', 'MAIN', or 'CHANGE_REQUEST'")
	createBranchCmd.MarkFlagRequired(branchTypeKey)
	createBranchCmd.Flags().Bool(branchGithubKey, false, "Whether to output format in github action friendly format")
	branchCmd.AddCommand(createBranchCmd)
	rootCmd.AddCommand(branchCmd)
}

func createBranch(ccmd *cobra.Command, args []string) {
	if !viper.GetBool(branchGithubKey) {
		fmt.Println("Creating a branch...")
	}
	// Parse the various arguments from command line
	projectID, err := uuid.Parse(viper.GetString(branchProjectIDKey))
	if err != nil || projectID == uuid.Nil {
		log.Fatal("empty project ID")
	}

	branchName := viper.GetString(branchNameKey)
	if branchName == "" {
		log.Fatal("empty branch name")
	}

	branchType := api.BranchType(viper.GetString(branchTypeKey))
	if branchType != api.RELEASE && branchType != api.MAIN && branchType != api.CHANGEREQUEST {
		log.Fatal("invalid branch type")
	}

	body := api.CreateBranchForProjectJSONRequestBody{
		Name:       &branchName,
		BranchType: &branchType,
	}

<<<<<<< HEAD
	response, err := Client.CreateBranchForProjectWithResponse(context.Background(), projectID, body)
	ValidateResponse(http.StatusCreated, "unable to create branch", response.HTTPResponse, err)
=======
	response, err := client.CreateBranchForProjectWithResponse(context.Background(), projectID, body)
	if err != nil {
		log.Fatal("unable to create branch: ", err)
	}
	ValidateResponse(http.StatusCreated, "unable to create branch", response.HTTPResponse)
>>>>>>> 50d5748b
	if response.JSON201 == nil {
		log.Fatal("empty branch returned")
	}
	branch := *response.JSON201
	if branch.BranchID == nil {
		log.Fatal("no branch ID")
	}

	// Report the results back to the user
	if viper.GetBool(branchGithubKey) {
		fmt.Printf("branch_id=%s\n", branch.BranchID.String())
	} else {
		fmt.Println("Created branch successfully!")
		fmt.Printf("Branch ID: %s\n", branch.BranchID.String())
	}
}

func getBranchIDForName(client api.ClientWithResponsesInterface, projectID uuid.UUID, buildBranchName string) uuid.UUID {
	// Page through branches until we find the one we want:
	var branchID uuid.UUID = uuid.Nil
	var pageToken *string = nil
pageLoop:
	for {
		response, err := client.ListBranchesForProjectWithResponse(
			context.Background(), projectID, &api.ListBranchesForProjectParams{
				PageSize:  Ptr(100),
				PageToken: pageToken,
			})
		if err != nil {
			log.Fatal("failed to list branches:", err)
		}
		ValidateResponse(http.StatusOK, "failed to list branches", response.HTTPResponse)

		pageToken = response.JSON200.NextPageToken
		if response.JSON200 == nil || response.JSON200.Branches == nil {
			log.Fatal("no branches")
		}
		branches := *response.JSON200.Branches
		for _, branch := range branches {
			if *branch.Name == buildBranchName {
				branchID = *branch.BranchID
				break pageLoop
			}
		}
		if pageToken == nil || *pageToken == "" {
			break
		}
	}

	return branchID
}<|MERGE_RESOLUTION|>--- conflicted
+++ resolved
@@ -73,16 +73,11 @@
 		BranchType: &branchType,
 	}
 
-<<<<<<< HEAD
 	response, err := Client.CreateBranchForProjectWithResponse(context.Background(), projectID, body)
-	ValidateResponse(http.StatusCreated, "unable to create branch", response.HTTPResponse, err)
-=======
-	response, err := client.CreateBranchForProjectWithResponse(context.Background(), projectID, body)
 	if err != nil {
 		log.Fatal("unable to create branch: ", err)
 	}
 	ValidateResponse(http.StatusCreated, "unable to create branch", response.HTTPResponse)
->>>>>>> 50d5748b
 	if response.JSON201 == nil {
 		log.Fatal("empty branch returned")
 	}
