--- conflicted
+++ resolved
@@ -5,6 +5,7 @@
 	"fmt"
 	"log"
 	"net/http"
+	"os"
 
 	"github.com/google/go-containerregistry/pkg/name"
 	"github.com/google/uuid"
@@ -317,19 +318,12 @@
 	}
 
 	body := api.CreateBuildForBranchInput{
-<<<<<<< HEAD
-		Description:        Ptr(buildDescription),
+		Name:               &buildName,
+		Description:        &buildDescription,
 		ImageUri:           buildImageURI,
 		BuildSpecification: buildSpec,
 		Version:            buildVersion,
 		SystemID:           systemID,
-=======
-		Name:        &buildName,
-		Description: &buildDescription,
-		ImageUri:    &buildImageURI,
-		Version:     buildVersion,
-		SystemID:    systemID,
->>>>>>> c517a25f
 	}
 
 	response, err := Client.CreateBuildForBranchWithResponse(context.Background(), projectID, branchID, body)
