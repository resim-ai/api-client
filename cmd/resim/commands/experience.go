package commands

import (
	"context"
	"fmt"
	"log"
	"net/http"

	"github.com/resim-ai/api-client/api"
	"github.com/spf13/cobra"
	"github.com/spf13/viper"
)

var (
	experienceCmd = &cobra.Command{
		Use:     "experiences",
		Short:   "experiences contains commands for creating and managing experiences",
		Long:    ``,
		Aliases: []string{"experience"},
	}
	createExperienceCmd = &cobra.Command{
		Use:    "create",
		Short:  "create - Creates a new experience",
		Long:   ``,
		Run:    createExperience,
		PreRun: RegisterViperFlags,
	}
)

const (
	experienceNameKey        = "name"
	experienceDescriptionKey = "description"
	experienceLocationKey    = "location"
	experienceGithubKey      = "github"
)

func init() {
	createExperienceCmd.Flags().String(experienceNameKey, "", "The name of the experience")
	createExperienceCmd.MarkFlagRequired(experienceNameKey)
	createExperienceCmd.Flags().String(experienceDescriptionKey, "", "The description of the experience")
	createExperienceCmd.MarkFlagRequired(experienceDescriptionKey)
	createExperienceCmd.Flags().String(experienceLocationKey, "", "The location of the experience, e.g. an S3 URI for the experience folder")
	createExperienceCmd.MarkFlagRequired(experienceLocationKey)
	createExperienceCmd.Flags().Bool(experienceGithubKey, false, "Whether to output format in github action friendly format")
	experienceCmd.AddCommand(createExperienceCmd)
	rootCmd.AddCommand(experienceCmd)
}

func createExperience(ccmd *cobra.Command, args []string) {
	experienceGithub := viper.GetBool(experienceGithubKey)
	if !experienceGithub {
		fmt.Println("Creating an experience...")
	}

	// Parse the various arguments from command line
	experienceName := viper.GetString(experienceNameKey)
	if experienceName == "" {
		log.Fatal("empty experience name")
	}

	experienceDescription := viper.GetString(experienceDescriptionKey)
	if experienceDescription == "" {
		log.Fatal("empty experience description")
	}

	experienceLocation := viper.GetString(experienceLocationKey)
	if experienceLocation == "" {
		log.Fatal("empty experience location")
	}

	body := api.CreateExperienceJSONRequestBody{
		Name:        &experienceName,
		Description: &experienceDescription,
		Location:    &experienceLocation,
	}

<<<<<<< HEAD
	response, err := Client.CreateExperienceWithResponse(context.Background(), body)
	ValidateResponse(http.StatusCreated, "failed to create experience", response.HTTPResponse, err)
=======
	response, err := client.CreateExperienceWithResponse(context.Background(), body)
	if err != nil {
		log.Fatal("failed to create experience: ", err)
	}
	ValidateResponse(http.StatusCreated, "failed to create experience", response.HTTPResponse)
>>>>>>> 50d5748b
	if response.JSON201 == nil {
		log.Fatal("empty response")
	}
	experience := response.JSON201
	if experience.ExperienceID == nil {
		log.Fatal("no experience ID")
	}

	// Report the results back to the user
	if experienceGithub {
		fmt.Printf("experience_id=%s\n", experience.ExperienceID.String())
	} else {
		fmt.Println("Created experience successfully!")
		fmt.Printf("Experience ID: %s\n", experience.ExperienceID.String())
	}
}<|MERGE_RESOLUTION|>--- conflicted
+++ resolved
@@ -74,16 +74,11 @@
 		Location:    &experienceLocation,
 	}
 
-<<<<<<< HEAD
 	response, err := Client.CreateExperienceWithResponse(context.Background(), body)
-	ValidateResponse(http.StatusCreated, "failed to create experience", response.HTTPResponse, err)
-=======
-	response, err := client.CreateExperienceWithResponse(context.Background(), body)
 	if err != nil {
 		log.Fatal("failed to create experience: ", err)
 	}
 	ValidateResponse(http.StatusCreated, "failed to create experience", response.HTTPResponse)
->>>>>>> 50d5748b
 	if response.JSON201 == nil {
 		log.Fatal("empty response")
 	}
