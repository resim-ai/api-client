--- conflicted
+++ resolved
@@ -111,27 +111,14 @@
 	}
 
 	// Verify that the batch and job exist:
-<<<<<<< HEAD
 	batchResponse, err := Client.GetBatchWithResponse(context.Background(), logBatchID)
-	ValidateResponse(http.StatusOK, fmt.Sprintf("unabled to find batch with ID %v", logBatchID),
-		batchResponse.HTTPResponse, err)
-
-	jobResponse, err := Client.GetJobWithResponse(context.Background(), logBatchID, logJobID)
-	ValidateResponse(http.StatusOK, fmt.Sprintf("unabled to find job with ID %v", logJobID),
-		jobResponse.HTTPResponse, err)
-
-	// Create the log entry
-	logResponse, err := Client.CreateLogWithResponse(context.Background(), logBatchID, logJobID, body)
-	ValidateResponse(http.StatusCreated, "unable to create log", logResponse.HTTPResponse, err)
-=======
-	batchResponse, err := client.GetBatchWithResponse(context.Background(), logBatchID)
 	if err != nil {
 		log.Fatal("unable to get batch: ", err)
 	}
 	ValidateResponse(http.StatusOK, fmt.Sprintf("unable to find batch with ID %v", logBatchID),
 		batchResponse.HTTPResponse)
 
-	jobResponse, err := client.GetJobWithResponse(context.Background(), logBatchID, logJobID)
+	jobResponse, err := Client.GetJobWithResponse(context.Background(), logBatchID, logJobID)
 	if err != nil {
 		log.Fatal("unable to get job: ", err)
 	}
@@ -139,12 +126,11 @@
 		jobResponse.HTTPResponse)
 
 	// Create the log entry
-	logResponse, err := client.CreateLogWithResponse(context.Background(), logBatchID, logJobID, body)
+	logResponse, err := Client.CreateLogWithResponse(context.Background(), logBatchID, logJobID, body)
 	if err != nil {
 		log.Fatal("unable to create log: ", err)
 	}
 	ValidateResponse(http.StatusCreated, "unable to create log", logResponse.HTTPResponse)
->>>>>>> 50d5748b
 	if logResponse.JSON201 == nil {
 		log.Fatal("empty response")
 	}
