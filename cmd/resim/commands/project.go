package commands

import (
	"context"
	"fmt"
	"log"
	"net/http"

	"github.com/google/uuid"
	"github.com/resim-ai/api-client/api"
	. "github.com/resim-ai/api-client/ptr"
	"github.com/spf13/cobra"
	"github.com/spf13/viper"
)

var (
	projectCmd = &cobra.Command{
		Use:     "projects",
		Short:   "projects contains commands for creating and managing projects",
		Long:    ``,
		Aliases: []string{"project"},
	}
	createProjectCmd = &cobra.Command{
		Use:    "create",
		Short:  "create - Creates a new project",
		Long:   ``,
		Run:    createProject,
		PreRun: RegisterViperFlags,
	}
)

const (
	projectNameKey        = "name"
	projectDescriptionKey = "description"
	projectGithubKey      = "github"
)

func init() {
	createProjectCmd.Flags().String(projectNameKey, "", "The name of the project, often a repository name")
	createProjectCmd.MarkFlagRequired(projectNameKey)
	createProjectCmd.Flags().String(projectDescriptionKey, "", "The description of the project")
	createProjectCmd.MarkFlagRequired(projectDescriptionKey)
	createProjectCmd.Flags().Bool(projectGithubKey, false, "Whether to output format in github action friendly format")
	projectCmd.AddCommand(createProjectCmd)
	rootCmd.AddCommand(projectCmd)
}

func createProject(ccmd *cobra.Command, args []string) {
	projectGithub := viper.GetBool(projectGithubKey)
	if !projectGithub {
		fmt.Println("Creating a project...")
	}

	// Parse the various arguments from command line
	projectName := viper.GetString(projectNameKey)
	if projectName == "" {
		log.Fatal("empty project name")
	}

	projectDescription := viper.GetString(projectDescriptionKey)
	if projectDescription == "" {
		log.Fatal("empty project description")
	}

	body := api.CreateProjectJSONRequestBody{
		Name:        &projectName,
		Description: &projectDescription,
	}

<<<<<<< HEAD
	response, err := Client.CreateProjectWithResponse(context.Background(), body)
	ValidateResponse(http.StatusCreated, "failed to create project", response.HTTPResponse, err)
=======
	response, err := client.CreateProjectWithResponse(context.Background(), body)
	if err != nil {
		log.Fatal(err)
	}
	ValidateResponse(http.StatusCreated, "failed to create project", response.HTTPResponse)
>>>>>>> 50d5748b
	if response.JSON201 == nil {
		log.Fatal("empty response")
	}
	project := *response.JSON201
	if project.ProjectID == nil {
		log.Fatal("empty project ID")
	}

	// Report the results back to the user
	if projectGithub {
		fmt.Printf("project_id=%s\n", project.ProjectID.String())
	} else {
		fmt.Println("Created project successfully!")
		fmt.Printf("Project ID: %s\n", project.ProjectID.String())
	}
}

// TODO(https://app.asana.com/0/1205228215063249/1205227572053894/f): we should have first class support in API for this
func getProjectIDForName(client api.ClientWithResponsesInterface, buildProjectName string) uuid.UUID {
	// Page through projects until we find the one we want:
	var projectID uuid.UUID = uuid.Nil
	var pageToken *string = nil
pageLoop:
	for {
		response, err := client.ListProjectsWithResponse(
			context.Background(), &api.ListProjectsParams{
				PageSize:  Ptr(100),
				PageToken: pageToken,
			})
		if err != nil {
			log.Fatal("failed to list projects:", err)
		}
		ValidateResponse(http.StatusOK, "failed to list projects", response.HTTPResponse)
		if response.JSON200 == nil {
			log.Fatal("empty response")
		}

		pageToken = response.JSON200.NextPageToken
		projects := *response.JSON200.Projects
		for _, project := range projects {
			if project.Name == nil {
				log.Fatal("project has no name")
			}
			if project.ProjectID == nil {
				log.Fatal("project ID is empty")
			}
			if *project.Name == buildProjectName {
				projectID = *project.ProjectID
				break pageLoop
			}
		}
		if pageToken == nil || *pageToken == "" {
			break
		}
	}
	if projectID == uuid.Nil {
		log.Fatal("failed to find project with requested name: ", buildProjectName)
	}
	return projectID
}<|MERGE_RESOLUTION|>--- conflicted
+++ resolved
@@ -67,16 +67,11 @@
 		Description: &projectDescription,
 	}
 
-<<<<<<< HEAD
 	response, err := Client.CreateProjectWithResponse(context.Background(), body)
-	ValidateResponse(http.StatusCreated, "failed to create project", response.HTTPResponse, err)
-=======
-	response, err := client.CreateProjectWithResponse(context.Background(), body)
 	if err != nil {
 		log.Fatal(err)
 	}
 	ValidateResponse(http.StatusCreated, "failed to create project", response.HTTPResponse)
->>>>>>> 50d5748b
 	if response.JSON201 == nil {
 		log.Fatal("empty response")
 	}
