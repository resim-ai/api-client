--- conflicted
+++ resolved
@@ -140,17 +140,17 @@
 	SystemAlreadyRegistered   string = "it may already be registered"
 	SystemAlreadyDeregistered string = "it may not be registered"
 	// Build Messages
-	CreatedBuild          string = "Created build"
-	GithubCreatedBuild    string = "build_id="
-	EmptyBuildName        string = "empty build name"
-	EmptyBuildDescription string = "empty build description"
+	CreatedBuild                string = "Created build"
+	GithubCreatedBuild          string = "build_id="
+	EmptyBuildName              string = "empty build name"
+	EmptyBuildDescription       string = "empty build description"
 	EmptyBuildSpecAndBuildImage string = "either --build-spec or --image is required"
-	InvalidBuildImage     string = "failed to parse the image URI"
-	EmptyBuildVersion     string = "empty build version"
-	EmptySystem           string = "system not supplied"
-	SystemDoesNotExist    string = "failed to find system"
-	BranchNotExist        string = "Branch does not exist"
-	UpdatedBuild          string = "Updated build"
+	InvalidBuildImage           string = "failed to parse the image URI"
+	EmptyBuildVersion           string = "empty build version"
+	EmptySystem                 string = "system not supplied"
+	SystemDoesNotExist          string = "failed to find system"
+	BranchNotExist              string = "Branch does not exist"
+	UpdatedBuild                string = "Updated build"
 	// Metrics Build Messages
 	CreatedMetricsBuild       string = "Created metrics build"
 	GithubCreatedMetricsBuild string = "metrics_build_id="
@@ -2814,21 +2814,13 @@
 	s.verifyBuild(projectID, branchName, branchID, systemName, systemID, systemIDString, branchIDString, buildIDString, "1.0.0")
 
 	// Verify that each of the required flags are required:
-<<<<<<< HEAD
 	output = s.runCommand(createBuild(projectName, branchName, systemName, "", "public.ecr.aws/docker/library/hello-world:latest", []string{}, "1.0.0", GithubFalse, AutoCreateBranchFalse), ExpectError)
-	s.Contains(output.StdErr, EmptyBuildDescription)
+	s.Contains(output.StdErr, EmptyBuildName)
 	output = s.runCommand(createBuild(projectName, branchName, systemName, "description", "", []string{}, "1.0.0", GithubFalse, AutoCreateBranchFalse), ExpectError)
 	s.Contains(output.StdErr, EmptyBuildSpecAndBuildImage)
 	output = s.runCommand(createBuild(projectName, branchName, systemName, "description", "blah", []string{"./data/test_build_spec.yaml"}, "1.0.0", GithubFalse, AutoCreateBranchFalse), ExpectError)
 	s.Contains(output.StdErr, ConfigParamsMutuallyExclusive)
 	output = s.runCommand(createBuild(projectName, branchName, systemName, "description", "public.ecr.aws/docker/library/hello-world:latest", []string{}, "", GithubFalse, AutoCreateBranchFalse), ExpectError)
-=======
-	output = s.runCommand(createBuild(projectName, branchName, systemName, "", "public.ecr.aws/docker/library/hello-world:latest", "1.0.0", GithubFalse, AutoCreateBranchFalse), ExpectError)
-	s.Contains(output.StdErr, EmptyBuildName)
-	output = s.runCommand(createBuild(projectName, branchName, systemName, "description", "", "1.0.0", GithubFalse, AutoCreateBranchFalse), ExpectError)
-	s.Contains(output.StdErr, EmptyBuildImage)
-	output = s.runCommand(createBuild(projectName, branchName, systemName, "description", "public.ecr.aws/docker/library/hello-world:latest", "", GithubFalse, AutoCreateBranchFalse), ExpectError)
->>>>>>> c517a25f
 	s.Contains(output.StdErr, EmptyBuildVersion)
 	output = s.runCommand(createBuild("", branchName, systemName, "description", "public.ecr.aws/docker/library/hello-world:latest", []string{}, "1.0.0", GithubFalse, AutoCreateBranchFalse), ExpectError)
 	s.Contains(output.StdErr, FailedToFindProject)
@@ -2839,7 +2831,7 @@
 	// Validate the image URI is required to be valid and have a tag:
 	output = s.runCommand(createBuild(projectName, branchName, systemName, "description", "public.ecr.aws/docker/library/hello-world", []string{}, "1.0.0", GithubFalse, AutoCreateBranchFalse), ExpectError)
 	s.Contains(output.StdErr, InvalidBuildImage)
-	
+
 	// Update the branch id:
 	secondBranchName := fmt.Sprintf("updated-branch-%s", uuid.New().String())
 	output = s.runCommand(createBranch(projectID, secondBranchName, "RELEASE", GithubTrue), ExpectNoError)
@@ -5361,7 +5353,7 @@
 	uuid.MustParse(branchIDString)
 
 	// create a build:
-	output = s.runCommand(createBuild(projectName, branchName, systemName, "description", "public.ecr.aws/ubuntu/ubuntu:24.04_stable", "1.0.0", GithubTrue, AutoCreateBranchFalse), ExpectNoError)
+	output = s.runCommand(createBuild(projectName, branchName, systemName, "description", "public.ecr.aws/ubuntu/ubuntu:24.04_stable", []string{}, "1.0.0", GithubTrue, AutoCreateBranchFalse), ExpectNoError)
 	s.Contains(output.StdOut, GithubCreatedBuild)
 	// We expect to be able to parse the build ID as a UUID
 	buildIDString := output.StdOut[len(GithubCreatedBuild) : len(output.StdOut)-1]
