--- conflicted
+++ resolved
@@ -113,15 +113,9 @@
 	FailedToCreateProject   string = "failed to create project"
 	EmptyProjectName        string = "empty project name"
 	EmptyProjectDescription string = "empty project description"
-<<<<<<< HEAD
 	FailedToFindProject     string = "failed to find project"
 	DeletedProject          string = "Deleted project"
 	ProjectNameCollision    string = "project name matches an existing"
-=======
-	InvalidProjectID        string = "unable to parse project ID"
-	FailedToFindProject     string = "failed to find project"
-	DeletedProject          string = "Deleted project"
->>>>>>> 3763572d
 	// Branch Messages
 	CreatedBranch       string = "Created branch"
 	GithubCreatedBranch string = "branch_id="
@@ -651,11 +645,8 @@
 	s.Empty(output.StdErr)
 	// Validate that repeating that name leads to an error:
 	output = s.runCommand(s.createProject(projectName, "description", GithubFalse), ExpectError)
-<<<<<<< HEAD
 	s.Contains(output.StdErr, ProjectNameCollision)
-=======
-	s.Contains(output.StdErr, FailedToCreateProject)
->>>>>>> 3763572d
+
 	// Validate that omitting the name leads to an error:
 	output = s.runCommand(s.createProject("", "description", GithubFalse), ExpectError)
 	s.Contains(output.StdErr, EmptyProjectName)
@@ -681,26 +672,18 @@
 	s.Empty(output.StdErr)
 	// Attempt to get a project with empty name and id:
 	output = s.runCommand(s.getProjectByID(""), ExpectError)
-<<<<<<< HEAD
 	s.Contains(output.StdErr, FailedToFindProject)
 	// Non-existent project:
-=======
-	s.Contains(output.StdErr, InvalidProjectID)
-	// Non-existentt project:
->>>>>>> 3763572d
 	output = s.runCommand(s.getProjectByID(uuid.Nil.String()), ExpectError)
 	s.Contains(output.StdErr, FailedToFindProject)
 	// Blank name:
 	output = s.runCommand(s.getProjectByName(""), ExpectError)
 	s.Contains(output.StdErr, FailedToFindProject)
 
-<<<<<<< HEAD
 	// Validate that using the id as another project name throws an error.
 	output = s.runCommand(s.createProject(project.ProjectID.String(), "description", GithubFalse), ExpectError)
 	s.Contains(output.StdErr, ProjectNameCollision)
 
-=======
->>>>>>> 3763572d
 	fmt.Println("Testing project delete command")
 	output = s.runCommand(s.deleteProjectByName(projectName), ExpectNoError)
 	s.Contains(output.StdOut, DeletedProject)
@@ -710,11 +693,7 @@
 	s.Contains(output.StdErr, FailedToFindProject)
 	// Verify that a valid project ID is needed:
 	output = s.runCommand(s.deleteProjectByID(""), ExpectError)
-<<<<<<< HEAD
 	s.Contains(output.StdErr, FailedToFindProject)
-=======
-	s.Contains(output.StdErr, InvalidProjectID)
->>>>>>> 3763572d
 }
 
 func (s *EndToEndTestSuite) TestProjectCreateGithub() {
@@ -758,11 +737,7 @@
 	output = s.runCommand(s.createBranch(projectID, "", "RELEASE", GithubFalse), ExpectError)
 	s.Contains(output.StdErr, EmptyBranchName)
 	output = s.runCommand(s.createBranch(uuid.Nil, branchName, "RELEASE", GithubFalse), ExpectError)
-<<<<<<< HEAD
 	s.Contains(output.StdErr, FailedToFindProject)
-=======
-	s.Contains(output.StdErr, EmptyProjectID)
->>>>>>> 3763572d
 	output = s.runCommand(s.createBranch(projectID, branchName, "INVALID", GithubFalse), ExpectError)
 	s.Contains(output.StdErr, InvalidBranchType)
 
@@ -835,10 +810,8 @@
 	output = s.runCommand(s.deleteProjectByID(projectIDString), ExpectNoError)
 	s.Contains(output.StdOut, DeletedProject)
 	s.Empty(output.StdErr)
-<<<<<<< HEAD
-=======
 	// TODO(https://app.asana.com/0/1205272835002601/1205376807361747/f): Delete builds when possible
->>>>>>> 3763572d
+
 }
 
 func (s *EndToEndTestSuite) TestBuildCreateGithub() {
@@ -865,10 +838,7 @@
 	// We expect to be able to parse the build ID as a UUID
 	buildIDString := output.StdOut[len(GithubCreatedBuild) : len(output.StdOut)-1]
 	uuid.MustParse(buildIDString)
-<<<<<<< HEAD
-=======
 	// TODO(https://app.asana.com/0/1205272835002601/1205376807361747/f): Delete builds when possible
->>>>>>> 3763572d
 }
 
 func (s *EndToEndTestSuite) TestBuildCreateAutoCreateBranch() {
@@ -901,10 +871,7 @@
 	s.Contains(output.StdOut, CreatedBuild)
 	s.Contains(output.StdOut, fmt.Sprintf("Branch with name %v doesn't currently exist.", newBranchName))
 	s.Contains(output.StdOut, CreatedBranch)
-<<<<<<< HEAD
-=======
 	// TODO(https://app.asana.com/0/1205272835002601/1205376807361747/f): Delete builds when possible
->>>>>>> 3763572d
 }
 
 func (s *EndToEndTestSuite) TestExperienceCreate() {
@@ -920,11 +887,7 @@
 	s.Contains(output.StdErr, EmptyExperienceDescription)
 	output = s.runCommand(s.createExperience(experienceName, "description", "", GithubFalse), ExpectError)
 	s.Contains(output.StdErr, EmptyExperienceLocation)
-<<<<<<< HEAD
-=======
-
 	//TODO(https://app.asana.com/0/1205272835002601/1205376807361744/f): Delete the experiences when possible
->>>>>>> 3763572d
 }
 
 func (s *EndToEndTestSuite) TestExperienceCreateGithub() {
@@ -935,10 +898,8 @@
 	// We expect to be able to parse the experience ID as a UUID
 	experienceIDString := output.StdOut[len(GithubCreatedExperience) : len(output.StdOut)-1]
 	uuid.MustParse(experienceIDString)
-<<<<<<< HEAD
-=======
 	//TODO(https://app.asana.com/0/1205272835002601/1205376807361744/f): Delete the experiences when possible
->>>>>>> 3763572d
+
 }
 
 func (s *EndToEndTestSuite) TestBatchAndLogs() {
@@ -959,10 +920,8 @@
 	// We expect to be able to parse the experience ID as a UUID
 	experienceIDString2 := output.StdOut[len(GithubCreatedExperience) : len(output.StdOut)-1]
 	experienceID2 := uuid.MustParse(experienceIDString2)
-<<<<<<< HEAD
-=======
 	//TODO(https://app.asana.com/0/1205272835002601/1205376807361744/f): Delete the experiences when possible
->>>>>>> 3763572d
+
 
 	// Then create a project, branch, build:
 	projectName := fmt.Sprintf("test-project-%s", uuid.New().String())
@@ -986,11 +945,7 @@
 	// We expect to be able to parse the build ID as a UUID
 	buildIDString := output.StdOut[len(GithubCreatedBuild) : len(output.StdOut)-1]
 	buildID := uuid.MustParse(buildIDString)
-<<<<<<< HEAD
-
-=======
 	// TODO(https://app.asana.com/0/1205272835002601/1205376807361747/f): Delete builds when possible
->>>>>>> 3763572d
 	// Now create a batch:
 	output = s.runCommand(s.createBatch(buildIDString, []string{experienceIDString1, experienceIDString2}, []string{}, []string{}), ExpectNoError)
 	s.Contains(output.StdOut, CreatedBatch)
@@ -1149,14 +1104,11 @@
 	s.Contains(output.StdErr, InvalidBatchID)
 	output = s.runCommand(s.listLogs(batchIDString, "not-a-uuid"), ExpectError)
 	s.Contains(output.StdErr, InvalidJobID)
-<<<<<<< HEAD
-=======
 
 	// Delete the project:
 	output = s.runCommand(s.deleteProjectByID(projectIDString), ExpectNoError)
 	s.Contains(output.StdOut, DeletedProject)
 	s.Empty(output.StdErr)
->>>>>>> 3763572d
 }
 func TestEndToEndTestSuite(t *testing.T) {
 	viper.AutomaticEnv()
